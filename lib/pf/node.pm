package pf::node;

=head1 NAME

pf::node - module for node management.

=cut

=head1 DESCRIPTION

pf::node contains the functions necessary to manage node: creation, 
deletion, registration, expiration, read info, ...

=head1 CONFIGURATION AND ENVIRONMENT

Read the F<pf.conf> configuration file.

=cut

use strict;
use warnings;
use Log::Log4perl;
use Log::Log4perl::Level;
use Net::MAC;
use Readonly;

use constant NODE => 'node';

# Node status constants
#FIXME port all hard-coded strings to these constants
Readonly::Scalar our $STATUS_REGISTERED => 'reg';
Readonly::Scalar our $STATUS_UNREGISTERED => 'unreg';
Readonly::Scalar our $STATUS_PENDING => 'pending';
Readonly::Scalar our $STATUS_GRACE => 'grace';

BEGIN {
    use Exporter ();
    our ( @ISA, @EXPORT );
    @ISA = qw(Exporter);
    @EXPORT = qw(
        node_db_prepare
        $node_db_prepared

        node_exist
        node_pid
        node_delete
        node_add
        node_add_simple
        node_attributes
        node_attributes_with_fingerprint
        node_view
        node_count_all
        node_view_all
        node_view_with_fingerprint
        node_modify
        node_register
        node_deregister
        node_unregistered
        nodes_maintenance
        nodes_unregistered
        nodes_registered
        nodes_registered_not_violators
        nodes_active_unregistered
        node_expire_lastarp
        node_cleanup
        node_update_lastarp
        node_mac_wakeup
        is_node_voip
        is_node_registered
        is_max_reg_nodes_reached
<<<<<<< HEAD
        $STATUS_REGISTERED
=======
        node_search
>>>>>>> 5c8b44ae
    );
}

use pf::config;
use pf::db;
use pf::nodecategory;
use pf::scan qw($SCAN_VID);
use pf::util;
use pf::violation;

# The next two variables and the _prepare sub are required for database handling magic (see pf::db)
our $node_db_prepared = 0;
# in this hash reference we hold the database statements. We pass it to the query handler and he will repopulate
# the hash if required
our $node_statements = {};

=head1 SUBROUTINES

TODO: This list is incomlete

=over

=cut

sub node_db_prepare {
    my $logger = Log::Log4perl::get_logger('pf::node');
    $logger->debug("Preparing pf::node database queries");

    $node_statements->{'node_exist_sql'} = get_db_handle()->prepare(qq[ select mac from node where mac=? ]);

    $node_statements->{'node_pid_sql'} = get_db_handle()->prepare( qq[ select count(*) from node where status='reg' and pid=? ]);

    $node_statements->{'node_add_sql'} = get_db_handle()->prepare(qq[
        INSERT INTO node (
            mac, pid, category_id, status, voip, bypass_vlan,
            detect_date, regdate, unregdate, lastskip, 
            user_agent, computername, dhcp_fingerprint,
            last_arp, last_dhcp,
            notes
        ) VALUES (
            ?, ?, ?, ?, ?, ?, ?, ?, ?, ?, ?, ?, ?, ?, ?, ?
        )
    ]);

    $node_statements->{'node_delete_sql'} = get_db_handle()->prepare(qq[ delete from node where mac=? ]);

    $node_statements->{'node_modify_sql'} = get_db_handle()->prepare(qq[
        UPDATE node SET 
            mac=?, pid=?, category_id=?, status=?, voip=?, bypass_vlan=?,
            detect_date=?, regdate=?, unregdate=?, lastskip=?, 
            user_agent=?, computername=?, dhcp_fingerprint=?, 
            last_arp=?, last_dhcp=?,
            notes=?
        WHERE mac=?
    ]);
 
    $node_statements->{'node_attributes_sql'} = get_db_handle()->prepare(qq[
        SELECT mac, pid, voip, status, bypass_vlan, 
            IF(ISNULL(node_category.name), '', node_category.name) as category, 
            detect_date, regdate, unregdate, lastskip, 
            user_agent, computername, dhcp_fingerprint, 
            last_arp, last_dhcp,
            node.notes
        FROM node
            LEFT JOIN node_category USING (category_id)
        WHERE mac = ?
    ]);
 
    $node_statements->{'node_attributes_with_fingerprint_sql'} = get_db_handle()->prepare(qq[
        SELECT mac, pid, voip, status, bypass_vlan, 
            IF(ISNULL(node_category.name), '', node_category.name) as category, 
            detect_date, regdate, unregdate, lastskip, 
            user_agent, computername, IFNULL(os_class.description, ' ') as dhcp_fingerprint, 
            last_arp, last_dhcp,
            node.notes
        FROM node
            LEFT JOIN node_category USING (category_id)
            LEFT JOIN dhcp_fingerprint ON node.dhcp_fingerprint=dhcp_fingerprint.fingerprint 
            LEFT JOIN os_mapping ON dhcp_fingerprint.os_id=os_mapping.os_type 
            LEFT JOIN os_class ON os_mapping.os_class=os_class.class_id 
        WHERE mac = ?
    ]);

    # DEPRECATED see _node_view_old()
    $node_statements->{'node_view_old_sql'} = get_db_handle()->prepare(qq[
        SELECT node.mac, node.pid, node.voip, node.bypass_vlan, node.status,
            IF(ISNULL(node_category.name), '', node_category.name) as category,
            node.detect_date, node.regdate, node.unregdate, node.lastskip,
            node.user_agent, node.computername, node.dhcp_fingerprint,
            node.last_arp, node.last_dhcp, 
            locationlog.switch as last_switch, locationlog.port as last_port, locationlog.vlan as last_vlan,
            IF(ISNULL(locationlog.connection_type), '', locationlog.connection_type) as last_connection_type,
            locationlog.dot1x_username as last_dot1x_username, locationlog.ssid as last_ssid,
            COUNT(DISTINCT violation.id) as nbopenviolations,
            node.notes
        FROM node
            LEFT JOIN node_category USING (category_id)
            LEFT JOIN violation ON node.mac=violation.mac AND violation.status = 'open'
            LEFT JOIN locationlog ON node.mac=locationlog.mac AND end_time IS NULL
        GROUP BY node.mac
        HAVING node.mac=?
    ]);

    $node_statements->{'node_view_sql'} = get_db_handle()->prepare(<<'    SQL');
        SELECT node.mac, node.pid, node.voip, node.bypass_vlan, node.status,
            IF(ISNULL(node_category.name), '', node_category.name) as category,
            node.detect_date, node.regdate, node.unregdate, node.lastskip,
            node.user_agent, node.computername, node.dhcp_fingerprint,
            node.last_arp, node.last_dhcp,
            node.notes
        FROM node
            LEFT JOIN node_category USING (category_id)
        WHERE node.mac=?
    SQL

    $node_statements->{'node_last_locationlog_sql'} = get_db_handle()->prepare(<<'    SQL');
       SELECT 
           locationlog.switch as last_switch, locationlog.port as last_port, locationlog.vlan as last_vlan,
           IF(ISNULL(locationlog.connection_type), '', locationlog.connection_type) as last_connection_type,
           locationlog.dot1x_username as last_dot1x_username, locationlog.ssid as last_ssid
       FROM locationlog 
       WHERE mac = ? AND end_time IS NULL
    SQL

    # DEPRECATED see node_view_with_fingerprint()'s POD
    $node_statements->{'node_view_with_fingerprint_sql'} = get_db_handle()->prepare(qq[
        SELECT node.mac, node.pid, node.voip, node.bypass_vlan, node.status, 
            IF(ISNULL(node_category.name), '', node_category.name) as category,
            node.detect_date, node.regdate, node.unregdate, node.lastskip, 
            node.user_agent, node.computername, IFNULL(os_class.description, ' ') as dhcp_fingerprint, 
            node.last_arp, node.last_dhcp, 
            locationlog.switch as last_switch, locationlog.port as last_port, locationlog.vlan as last_vlan,
            IF(ISNULL(locationlog.connection_type), '', locationlog.connection_type) as last_connection_type,
            locationlog.dot1x_username as last_dot1x_username, locationlog.ssid as last_ssid,
            COUNT(DISTINCT violation.id) as nbopenviolations,
            node.notes
        FROM node 
            LEFT JOIN node_category USING (category_id) 
            LEFT JOIN dhcp_fingerprint ON node.dhcp_fingerprint=dhcp_fingerprint.fingerprint 
            LEFT JOIN os_mapping ON dhcp_fingerprint.os_id=os_mapping.os_type 
            LEFT JOIN os_class ON os_mapping.os_class=os_class.class_id 
            LEFT JOIN violation ON node.mac=violation.mac AND violation.status = 'open'
            LEFT JOIN locationlog ON node.mac=locationlog.mac AND end_time IS NULL
        GROUP BY node.mac
        HAVING node.mac=?
    ]);

    # This guy here is not in a prepared statement yet, have a look in node_view_all to see why
    $node_statements->{'node_view_all_sql'} = qq[
        SELECT node.mac, node.pid, node.voip, node.bypass_vlan, node.status,
            IF(ISNULL(node_category.name), '', node_category.name) as category,
            node.detect_date, node.regdate, node.unregdate, node.lastskip,
            node.user_agent, node.computername, node.dhcp_fingerprint,
            node.last_arp, node.last_dhcp,
            locationlog.switch as last_switch, locationlog.port as last_port, locationlog.vlan as last_vlan,
            IF(ISNULL(locationlog.connection_type), '', locationlog.connection_type) as last_connection_type,
            locationlog.dot1x_username as last_dot1x_username, locationlog.ssid as last_ssid,
            COUNT(DISTINCT violation.id) as nbopenviolations,
            node.notes
        FROM node
            LEFT JOIN node_category USING (category_id)
            LEFT JOIN violation ON node.mac=violation.mac AND violation.status = 'open'
            LEFT JOIN locationlog ON node.mac=locationlog.mac AND end_time IS NULL
        GROUP BY node.mac
    ];

    # This guy here is special, have a look in node_count_all to see why
    $node_statements->{'node_count_all_sql'} = "select count(*) as nb from node";

    $node_statements->{'node_ungrace_sql'} = get_db_handle()->prepare(
        qq [ select mac from node where status="grace" and unix_timestamp(now())-unix_timestamp(lastskip) > ]
            . $Config{'registration'}{'skip_reminder'});

    $node_statements->{'node_expire_unreg_field_sql'} = get_db_handle()->prepare(
        qq [ select mac from node where status="reg" and unregdate != 0 and unregdate < now() ]);

    $node_statements->{'node_expire_window_sql'} = get_db_handle()->prepare(
        qq [ SELECT mac FROM node WHERE status="reg" AND unix_timestamp(regdate) + ? < unix_timestamp(now()) ]
    );

    $node_statements->{'node_expire_deadline_sql'} = get_db_handle()->prepare(
        qq [ SELECT mac FROM node WHERE status="reg" AND unix_timestamp(regdate) <  ? ]
    );

    $node_statements->{'node_expire_session_sql'} = get_db_handle()->prepare(qq[
        UPDATE node n SET n.status="unreg" 
        WHERE n.status="reg" 
            AND n.mac NOT IN (SELECT i.mac FROM iplog i WHERE (i.end_time=0 OR i.end_time > now()))
            AND n.mac NOT IN (
                SELECT i.mac FROM iplog i WHERE end_time!=0 AND unix_timestamp(now()) - unix_timestamp(i.end_time) < ?
            )
    ]);

    $node_statements->{'node_expire_lastarp_sql'} = get_db_handle()->prepare(
        qq [ select mac from node where unix_timestamp(last_arp) < (unix_timestamp(now()) - ?) and last_arp!=0 ]);

    $node_statements->{'node_expire_lastdhcp_sql'} = get_db_handle()->prepare(
        qq [ select mac from node where unix_timestamp(last_dhcp) < (unix_timestamp(now()) - ?) and last_dhcp !=0 and status="$STATUS_UNREGISTERED" ]);

    $node_statements->{'node_unregistered_sql'} = get_db_handle()->prepare(qq[
        SELECT mac, pid, voip, bypass_vlan, status,
            detect_date, regdate, unregdate, lastskip, 
            user_agent, computername, dhcp_fingerprint, 
            last_arp, last_dhcp,
            notes
        FROM node
        WHERE status = "$STATUS_UNREGISTERED" AND mac = ?
    ]);

    $node_statements->{'nodes_unregistered_sql'} = get_db_handle()->prepare(qq[
        SELECT mac, pid, voip, bypass_vlan, status,
            detect_date, regdate, unregdate, lastskip, 
            user_agent, computername, dhcp_fingerprint, 
            last_arp, last_dhcp,
            notes
        FROM node
        WHERE status = "$STATUS_UNREGISTERED"
    ]);

    $node_statements->{'nodes_registered_sql'} = get_db_handle()->prepare(qq[
        SELECT mac, pid, voip, bypass_vlan, status,
            detect_date, regdate, unregdate, lastskip, 
            user_agent, computername, dhcp_fingerprint, 
            last_arp, last_dhcp,
            notes
        FROM node
        WHERE status = "$STATUS_REGISTERED"
    ]);

    $node_statements->{'nodes_registered_not_violators_sql'} = get_db_handle()->prepare(qq[
        SELECT node.mac FROM node 
            LEFT JOIN violation ON node.mac=violation.mac AND violation.status='open' 
        WHERE node.status='reg' GROUP BY node.mac HAVING count(violation.mac)=0
    ]);

    $node_statements->{'nodes_active_unregistered_sql'} = get_db_handle()->prepare(
        qq [ select n.mac,n.pid,n.detect_date,n.regdate,n.unregdate,n.lastskip,n.status,n.user_agent,n.computername,n.notes,i.ip,i.start_time,i.end_time,n.last_arp from node n left join iplog i on n.mac=i.mac where n.status="unreg" and (i.end_time=0 or i.end_time > now()) ]);

    $node_statements->{'nodes_active_sql'} = get_db_handle()->prepare(
        qq [ select n.mac,n.pid,n.detect_date,n.regdate,n.unregdate,n.lastskip,n.status,n.user_agent,n.computername,n.notes,n.dhcp_fingerprint,i.ip,i.start_time,i.end_time,n.last_arp from node n, iplog i where n.mac=i.mac and (i.end_time=0 or i.end_time > now()) ]);

    $node_statements->{'node_update_lastarp_sql'} = get_db_handle()->prepare(qq [ update node set last_arp=now() where mac=? ]);

    $node_statements->{'node_search_sql'} = get_db_handle()->prepare(qq [ select mac from node where mac LIKE CONCAT(?,'%') ]);

    $node_db_prepared = 1;
    return 1;
}

#
# return mac if the node exists
#
sub node_exist {
    my ($mac) = @_;
    my $query = db_query_execute(NODE, $node_statements, 'node_exist_sql', $mac) || return (0);
    my ($val) = $query->fetchrow_array();
    $query->finish();
    return ($val);
}

#
# return number of nodes match that PID
#
sub node_pid {
    my ($pid) = @_;
    my $query = db_query_execute(NODE, $node_statements, 'node_pid_sql', $pid) || return (0);
    my ($count) = $query->fetchrow_array();
    $query->finish();
    return ($count);
}

#
# delete and return 1
#
sub node_delete {
    my ($mac) = @_;
    my $logger = Log::Log4perl::get_logger('pf::node');
    my $tmpMAC = Net::MAC->new( 'mac' => $mac );
    $mac = $tmpMAC->as_IEEE();

    if ( !node_exist($mac) ) {
        $logger->error("delete of non-existent node '$mac' failed");
        return 0;
    }

    require pf::locationlog;
    # TODO that limitation is arbitrary at best, we need to resolve that.
    if ( defined( pf::locationlog::locationlog_view_open_mac($mac) ) ) {
        $logger->warn("$mac has an open locationlog entry. Node deletion prohibited");
        return 0;
    }

    db_query_execute(NODE, $node_statements, 'node_delete_sql', $mac) || return (0);
    $logger->info("node $mac deleted");
    return (1);
}

#
# clean input parameters and add to node table
#
sub node_add {
    my ( $mac, %data ) = @_;

    my $logger = Log::Log4perl::get_logger('pf::node');
    $logger->trace("node add called");

    my $tmpMAC = Net::MAC->new( 'mac' => $mac );
    $mac = $tmpMAC->as_IEEE();
    $mac = lc($mac);
    return (0) if ( !valid_mac($mac) );

    if ( node_exist($mac) ) {
        $logger->warn("attempt to add existing node $mac");

        #return node_modify($mac,%data);
        return (2);
    }

    #foreach my $row (node_desc()){
    #    $data{$row->{'Field'}}="" if (!defined $data{$row->{'Field'}});
    #} 

    foreach my $field (
        'pid', 'voip', 'bypass_vlan', 'status', 
        'detect_date', 'regdate', 'unregdate', 'lastskip',
        'user_agent', 'computername', 'dhcp_fingerprint', 
        'last_arp', 'last_dhcp',
        'notes'
    ) {
        $data{$field} = "" if ( !defined $data{$field} );
    }
    if ( ( $data{status} eq $STATUS_REGISTERED ) && ( $data{regdate} eq '' ) ) {
        $data{regdate} = mysql_date();
    }

    # category handling
    $data{'category_id'} = _node_category_handling(%data);
    if (defined($data{'category_id'}) && $data{'category_id'} == 0) {
        $logger->error("Unable to insert node because specified category doesn't exist");
        return (0);
    }

    db_query_execute(NODE, $node_statements, 'node_add_sql',
        $mac, $data{pid}, $data{category_id}, $data{status}, $data{voip}, $data{bypass_vlan},
        $data{detect_date}, $data{regdate}, $data{unregdate}, $data{lastskip},
        $data{user_agent}, $data{computername}, $data{dhcp_fingerprint}, 
        $data{last_arp}, $data{last_dhcp},
        $data{notes}
    ) || return (0);
    return (1);
}

#
# simple wrapper for pfmon/pfdhcplistener-detected and auto-generated nodes
#
sub node_add_simple {
    my ($mac) = @_;
    my $date  = mysql_date();
    my %tmp   = (
        'pid'         => 1,
        'detect_date' => $date,
        'regdate'     => 0,
        'unregdate'   => 0,
        'last_skip'   => 0,
        'status'      => 'unreg',
        'last_dhcp'   => 0,
        'voip'        => 'no'
    );
    if ( !node_add( $mac, %tmp ) ) {
        return (0);
    } else {
        return (1);
    }
}

=item node_attributes

Returns information about a given MAC address (node)

It's a simpler and faster version of node_view with fewer fields returned.

=cut
sub node_attributes {
    my ($mac) = @_;

    # commented for performance reason and because the calling code is already defensive enough
    # remove comments if necessary (regressions)
    #my $tmpMAC = Net::MAC->new( 'mac' => $mac );
    #$mac = $tmpMAC->as_IEEE();
    my $query = db_query_execute(NODE, $node_statements, 'node_attributes_sql', $mac) || return (0);
    my $ref = $query->fetchrow_hashref();

    # just get one row and finish
    $query->finish();
    return ($ref);
}

=item node_attributes_with_fingerprint

Returns information about a given MAC address (node) with the DHCP
fingerprint class as a string.

It's a simpler and faster version of node_view_with_fingerprint with 
fewer fields returned.

=cut
sub node_attributes_with_fingerprint {
    my ($mac) = @_;

    my $query = db_query_execute(NODE, $node_statements, 'node_attributes_with_fingerprint_sql', $mac) || return (0);
    my $ref = $query->fetchrow_hashref();

    # just get one row and finish
    $query->finish();
    return ($ref);
}

=item _node_view_old

Returning lots of information about a given MAC address (node)

DEPRECATED: This has been kept in case of regressions in the new node_view code.
This code will disappear in 2013.

=cut
sub _node_view_old {
    my ($mac) = @_;

    # Uncomment to log callers
    #my $logger = Log::Log4perl::get_logger('pf::node');
    #my $caller = ( caller(1) )[3] || basename($0);
    #$logger->trace("node_view called from $caller");

    # commented for performance reason and because the calling code is already defensive enough
    # remove comments if necessary (regressions)
    #my $tmpMAC = Net::MAC->new( 'mac' => $mac );
    #$mac = $tmpMAC->as_IEEE();
    my $query = db_query_execute(NODE, $node_statements, 'node_view_old_sql', $mac) || return (0);
    my $ref = $query->fetchrow_hashref();

    # just get one row and finish
    $query->finish();
    return ($ref);
}


=item node_view

Returning lots of information about a given MAC address (node).

New implementation in 3.2.0.

=cut
sub node_view {
    my ($mac) = @_;

    # Uncomment to log callers
    #my $logger = Log::Log4perl::get_logger('pf::node');
    #my $caller = ( caller(1) )[3] || basename($0);
    #$logger->trace("node_view called from $caller");

    my $query = db_query_execute(NODE, $node_statements, 'node_view_sql', $mac) || return (0);
    my $node_info_ref = $query->fetchrow_hashref();
    $query->finish();

    # if no node info returned we exit
    return if (!defined($node_info_ref));

    $query = db_query_execute(NODE, $node_statements, 'node_last_locationlog_sql', $mac) || return (0);
    my $locationlog_info_ref = $query->fetchrow_hashref();
    $query->finish();

    # merge hash references
    # set locationlog info to empty hashref in case result from query was nothing
    $locationlog_info_ref = {} if (!defined($locationlog_info_ref));
    $node_info_ref = { 
        %$node_info_ref, 
        %$locationlog_info_ref,
        'nbopenviolations' => violation_count($mac),
    };

    return ($node_info_ref);
}

sub node_count_all {
    my ( $id, %params ) = @_;
    my $logger = Log::Log4perl::get_logger('pf::node');

    # Hack! we prepare the statement here so that $node_count_all_sql is pre-filled
    node_db_prepare() if (!$node_db_prepared);
    my $node_count_all_sql = $node_statements->{'node_count_all_sql'};

    if ( defined( $params{'where'} ) ) {
        if ( $params{'where'}{'type'} eq 'pid' ) {
            $node_count_all_sql
                .= " WHERE node.pid='" . $params{'where'}{'value'} . "'";
        } elsif ( $params{'where'}{'type'} eq 'category' ) {

            my $cat_id = nodecategory_lookup($params{'where'}{'value'});
            if (!defined($cat_id)) {
                # lets be nice and issue a warning if the category doesn't exist
                $logger->warn("there was a problem looking up category ".$params{'where'}{'value'});
                # put cat_id to 0 so it'll return 0 results (achieving the count ok)
                $cat_id = 0;
            }
            $node_count_all_sql .= " WHERE category_id =" . $cat_id;
        }
    }

    # Hack! Because of the nature of the query built here (we cannot prepare it), we construct it as a string
    # and pf::db will recognize it and prepare it as such
    $node_statements->{'node_count_all_sql_custom'} = $node_count_all_sql;
    return db_data(NODE, $node_statements, 'node_count_all_sql_custom');
}

=item * node_view_all - view all nodes based on several criterias

Warning: The connection_type field is translated into its human form before return.

=cut
sub node_view_all {
    my ( $id, %params ) = @_;
    my $logger = Log::Log4perl::get_logger('pf::node');

    # Hack! we prepare the statement here so that $node_view_all_sql is pre-filled
    node_db_prepare() if (!$node_db_prepared);
    my $node_view_all_sql = $node_statements->{'node_view_all_sql'};

    if ( defined( $params{'where'} ) ) {
        if ( $params{'where'}{'type'} eq 'pid' ) {
            $node_view_all_sql
                .= " HAVING node.pid='" . $params{'where'}{'value'} . "'";

        } elsif ( $params{'where'}{'type'} eq 'category' ) {

            if (!nodecategory_lookup($params{'where'}{'value'})) {
                # lets be nice and issue a warning if the category doesn't exist
                $logger->warn("there was a problem looking up category ".$params{'where'}{'value'});
            }
            $node_view_all_sql .= " HAVING category='" . $params{'where'}{'value'} . "'";

        }
    }
    if ( defined( $params{'orderby'} ) ) {
        $node_view_all_sql .= " " . $params{'orderby'};
    }
    if ( defined( $params{'limit'} ) ) {
        $node_view_all_sql .= " " . $params{'limit'};
    }

    # Hack! Because of the nature of the query built here (we cannot prepare it), we construct it as a string
    # and pf::db will recognize it and prepare it as such
    $node_statements->{'node_view_all_sql_custom'} = $node_view_all_sql;

    require pf::pfcmd::report;
    import pf::pfcmd::report;
    return translate_connection_type(db_data(NODE, $node_statements, 'node_view_all_sql_custom'));
}

=item node_view_with_fingerprint

DEPRECATED: This has been kept in case of regressions in the new 
node_attributes_with_fingerprint code.  This code will disappear in 2013.

=cut
sub node_view_with_fingerprint {
    my ($mac) = @_;
    my $logger = Log::Log4perl::get_logger(__PACKAGE__);

    $logger->warn("DEPRECATED! You should migrate the caller to the faster node_attributes_with_fingerprint");
    my $query = db_query_execute(NODE, $node_statements, 'node_view_with_fingerprint_sql', $mac) || return (0);
    my $ref = $query->fetchrow_hashref();

    # just get one row and finish
    $query->finish();
    return ($ref);
}

sub node_modify {
    my ( $mac, %data ) = @_;

    my $tmpMAC = Net::MAC->new( 'mac' => $mac );
    $mac = $tmpMAC->as_IEEE();
    my $logger = Log::Log4perl::get_logger('pf::node');
    my $auto_registered = 0;

    $mac = lc($mac);
    return (0) if ( !valid_mac($mac) );

    # hack to support an additional autoreg param to the sub without changing the hash to a reference everywhere
    if (defined($data{'auto_registered'})) {
        $auto_registered = 1;
        delete($data{'auto_registered'});
    }

    if ( !node_exist($mac) ) {
        if ( node_add_simple($mac) ) {
            $logger->info(
                "modify of non-existent node $mac attempted - node added");
        } else {
            $logger->error(
                "modify of non-existent node $mac attempted - node add failed"
            );
            return (0);
        }
    }

    my $existing = node_attributes($mac);
    # keep track of status
    my $old_status = $existing->{status};
    # special handling for category to category_id conversion
    $existing->{'category_id'} = nodecategory_lookup($existing->{'category'});
    foreach my $item ( keys(%data) ) {
        $existing->{$item} = $data{$item};
    }

    # category handling 
    # if category was updated, resolve it correctly
    if (defined($data{'category'}) || defined($data{'category_id'})) {
       $existing->{'category_id'} = _node_category_handling(%data);
       if (defined($existing->{'category_id'}) && $existing->{'category_id'} == 0) {
           $logger->error("Unable to modify node because specified category doesn't exist");
           return (0);
       }   
       # once the category conversion is complete, I delete the category entry to avoid complicating things
       delete $existing->{'category'} if defined($existing->{'category'});
    }

    my $new_mac    = lc( $existing->{'mac'} );
    my $new_status = $existing->{'status'};

    if ( $mac ne $new_mac && node_exist($new_mac) ) {
        $logger->error(
            "modify of node $mac to $new_mac conflicts with existing node");
        return (0);
    }

    if (( $existing->{status} eq 'reg' )
        && (   $existing->{regdate} eq '0000-00-00 00:00:00'
            || $existing->{regdate} eq '' )
        )
    {
        $existing->{regdate} = mysql_date();
    }

    # set unregdate if status changed to registered, is not an auto-registration and old unregdate is unset or 0
    if ( !$auto_registered &&  ( $new_status eq 'reg' )
        && ( $old_status ne 'reg' )
        && (   $existing->{unregdate} eq '0000-00-00 00:00:00'
            || $existing->{unregdate} eq '' )
        )
    {
        $logger->debug(
            "changed registration status for mac $new_mac from $old_status to $new_status; unregdate has not been specified -> calculating it now"
        );
        my $expire_mode = $Config{'registration'}{'expire_mode'};
        if (   ( lc($expire_mode) eq 'window' )
            && ( $Config{'registration'}{'expire_window'} > 0 ) )
        {
            $existing->{'unregdate'} = POSIX::strftime(
                "%Y-%m-%d %H:%M:%S",
                localtime( time + $Config{'registration'}{'expire_window'} )
            );
        } elsif (  ( lc($expire_mode) eq 'deadline' )
            && ( $Config{'registration'}{'expire_deadline'} - time > 0 ) )
        {
            $existing->{'unregdate'} = POSIX::strftime( "%Y-%m-%d %H:%M:%S",
                localtime( $Config{'registration'}{'expire_deadline'} ) );
        }
    }

    db_query_execute(NODE, $node_statements, 'node_modify_sql',
        $new_mac, $existing->{pid}, $existing->{category_id}, $existing->{status}, $existing->{voip}, 
        $existing->{bypass_vlan},
        $existing->{detect_date}, $existing->{regdate}, $existing->{unregdate}, $existing->{lastskip}, 
        $existing->{user_agent}, $existing->{computername}, $existing->{dhcp_fingerprint}, 
        $existing->{last_arp}, $existing->{last_dhcp}, 
        $existing->{notes}, 
        $mac
    ) || return (0);

    return (1);
}

sub node_register {
    my ( $mac, $pid, %info ) = @_;
    my $logger = Log::Log4perl::get_logger('pf::node');
    $mac = lc($mac);
    my $auto_registered = 0;

    # hack to support an additional autoreg param to the sub without changing the hash to a reference everywhere
    if (defined($info{'auto_registered'})) {
        $auto_registered = 1;
    }

    # if it's for auto-registration and mac is already registered, we are done
    if ($auto_registered) {
       my $node_info = node_view($mac);
       if (defined($node_info) && (ref($node_info) eq 'HASH') && $node_info->{'status'} eq 'reg') {
           $logger->info("autoregister a node that is already registered, do nothing.");
           return 1;
       }
    }

    require pf::person;
    # do not check for max_node if it's for auto-register
    if (!$auto_registered) {
        if ( is_max_reg_nodes_reached($mac, $pid, $info{'category'}) ) {
            $logger->error( "max nodes per pid met or exceeded - registration of $mac to $pid failed" );
            return (0);
        }
    }

    # create a person entry for pid if it doesn't exist
    if ( !pf::person::person_exist($pid) ) {
        $logger->info("creating person $pid because it doesn't exist");
        pf::person::person_add($pid);
    } else {
        $logger->debug("person $pid already exists");
    }

    $info{'pid'}     = $pid;
    $info{'status'}  = 'reg';
    $info{'regdate'} = mysql_date();

    # note: we ignore expire modes on auto-registration
    if ( ( !$info{'unregdate'} ) || ( !valid_date( $info{'unregdate'} ) ) ) {
        my $expire_mode = $Config{'registration'}{'expire_mode'};
        if ( !$auto_registered && ( lc($expire_mode) eq 'window' )
            && ( $Config{'registration'}{'expire_window'} > 0 ) )
        {
            $info{'unregdate'} = POSIX::strftime(
                "%Y-%m-%d %H:%M:%S",
                localtime( time + $Config{'registration'}{'expire_window'} )
            );
        } elsif ( !$auto_registered && ( lc($expire_mode) eq 'deadline' )
            && ( $Config{'registration'}{'expire_deadline'} - time > 0 ) )
        {
            $info{'unregdate'} = POSIX::strftime( "%Y-%m-%d %H:%M:%S",
                localtime( $Config{'registration'}{'expire_deadline'} ) );
        }
    }

    if ( !node_modify( $mac, %info ) ) {
        $logger->error("modify of node $mac failed");
        return (0);
    }

    if ( !$auto_registered ) {

        # triggering a violation used to communicate the scan to the user
        if ( isenabled($Config{'scan'}{'registration'}) && $Config{'scan'}{'engine'} ne 'none' ) {
            violation_add( $mac, $SCAN_VID );
        }

    }

    return (1);
}

sub node_deregister {
    my ($mac) = @_;
    my $logger = Log::Log4perl::get_logger('pf::node');
    my %info;
    $info{'status'}    = 'unreg';
    $info{'regdate'}   = 0;
    $info{'unregdate'} = 0;
    $info{'lastskip'}  = 0;

    if ( !node_modify( $mac, %info ) ) {
        $logger->error("unable to de-register node $mac");
        return (0);
    }
}

=item * nodes_maintenance - handling deregistration on node expiration and node grace 

called by pfmon daemon every 10 maintenance interval (usually each 10 minutes)

=cut
sub nodes_maintenance {
    my $logger = Log::Log4perl::get_logger('pf::node');

    my $expire_mode = $Config{'registration'}{'expire_mode'};

    $logger->debug("nodes_maintenance called (expire_mode=$expire_mode)");

    my $ungrace_query = db_query_execute(NODE, $node_statements, 'node_ungrace_sql') || return (0);
    while (my $row = $ungrace_query->fetchrow_hashref()) {
        my $currentMac = $row->{mac};
        pf_run("/usr/local/pf/bin/pfcmd manage deregister $currentMac");
        $logger->info("modified $currentMac from status 'grace' to 'unreg'" );
    };

    my $expire_unreg_query = db_query_execute(NODE, $node_statements, 'node_expire_unreg_field_sql') || return (0);
    while (my $row = $expire_unreg_query->fetchrow_hashref()) {
        my $currentMac = $row->{mac};
        pf_run("/usr/local/pf/bin/pfcmd manage deregister $currentMac");
        $logger->info("modified $currentMac from status 'reg' to 'unreg' based on unregdate colum" );
    }

    if ( isdisabled($expire_mode) ) {
        return (1);
    } else {
        if ( ( lc($expire_mode) eq 'window' ) && $Config{'registration'}{'expire_window'} > 0 ) {
            my $expire_window_query = db_query_execute(
                NODE, $node_statements, 'node_expire_window_sql', $Config{'registration'}{'expire_window'}
            ) || return (0);
            while (my $row = $expire_window_query->fetchrow_hashref()) {
                my $currentMac = $row->{mac};
                pf_run("/usr/local/pf/bin/pfcmd manage deregister $currentMac");
                $logger->info("modified $currentMac from status 'reg' to 'unreg' based on expiration window" );
            }

        } elsif ((lc($expire_mode) eq 'deadline' ) && ( time - $Config{'registration'}{'expire_deadline'} > 0 )) {
            my $expire_deadline_query = db_query_execute(
                NODE, $node_statements, 'node_expire_deadline_sql', $Config{'registration'}{'expire_deadline'}
            ) || return (0);
            while (my $row = $expire_deadline_query->fetchrow_hashref()) {
                my $currentMac = $row->{mac};
                pf_run("/usr/local/pf/bin/pfcmd manage deregister $currentMac");
                $logger->info("modified $currentMac from status 'reg' to 'unreg' based on expiration deadline" );
            }

        } elsif ( lc($expire_mode) eq 'session' ) {
            my $expire_session_query = db_query_execute(
                NODE, $node_statements, 'node_expire_session_sql', $Config{'registration'}{'expire_session'}
            ) || return (0);
            my $rows = $expire_session_query->rows;
            $logger->log(
                ( ( $rows > 0 ) ? $INFO : $DEBUG ),
                "modified $rows nodes from status 'reg' to 'unreg' based on session expiration"
            );
        }
    }
    return (1);
}

# check to see is $mac is registered
#
sub node_unregistered {
    my ($mac) = @_;

    my $query = db_query_execute(NODE, $node_statements, 'node_unregistered_sql', $mac) || return (0);
    my $ref = $query->fetchrow_hashref();
    $query->finish();
    return ($ref);
}

sub nodes_unregistered {
    return db_data(NODE, $node_statements, 'nodes_unregistered_sql');
}

sub nodes_registered {
    return db_data(NODE, $node_statements, 'nodes_registered_sql');
}

=item nodes_registered_not_violators

Returns a list of MACs which are registered and don't have any open violation.
Since trap violations stay open, this has the intended effect of getting all MACs which should be allowed through.

=cut
sub nodes_registered_not_violators {
    return db_data(NODE, $node_statements, 'nodes_registered_not_violators_sql');
}

sub nodes_active_unregistered {
    return db_data(NODE, $node_statements, 'nodes_active_unregistered_sql');
}

sub node_expire_lastarp {
    my ($time) = @_;
    return db_data(NODE, $node_statements, 'node_expire_lastarp_sql', $time);
}

sub node_expire_lastdhcp {
    my ($time) = @_;
    return db_data(NODE, $node_statements, 'node_expire_lastdhcp_sql', $time);
}

sub node_cleanup {
    my ($time) = @_;
    my $logger = Log::Log4perl::get_logger('pf::node');
    $logger->debug("calling node_cleanup with time=$time");

    foreach my $row ( node_expire_lastarp($time) ) {
        my $mac = $row->{'mac'};
        $logger->info("mac $mac not seen for $time seconds, deleting");
        node_delete( $row->{'mac'} );
    }

    foreach my $rowVlan ( node_expire_lastdhcp($time) ) {
        my $mac = $rowVlan->{'mac'};
        require pf::locationlog;
        if (pf::locationlog::locationlog_update_end_mac($mac)) {
            $logger->info("mac $mac not seen for $time seconds, deleting");
           node_delete($mac);
        }
    }
    return (0);
}

sub node_update_lastarp {
    my ($mac) = @_;
    db_query_execute(NODE, $node_statements, 'node_update_lastarp_sql', $mac) || return (0);
    return (1);
}

=item * node_mac_wakeup

Sub invoked each time a MAC as activity (eiher from dhcp or traps).

in: mac address

out: void

=cut

sub node_mac_wakeup {
    my ($mac) = @_;
    my $logger = Log::Log4perl::get_logger('pf::node');

    # Is there a violation for the Vendor of this MAC?
    my $dec_oui = macoui2nb($mac);
    $logger->debug( "sending VENDORMAC::$dec_oui trigger" );
    pf::violation::violation_trigger( $mac, $dec_oui, "VENDORMAC" );

    my $dec_mac = mac2nb($mac);
    $logger->debug( "sending MAC::$dec_mac trigger" );
    pf::violation::violation_trigger( $mac, $dec_mac, "MAC" );
}

sub node_search {
    my ($mac) = @_;
    my $query =  db_query_execute(NODE, $node_statements, 'node_search_sql', $mac) || return (0);
    my ($val) = $query->fetchrow_array();
    $query->finish();
    return ($val);

}

=item * is_node_voip

Is given MAC a VoIP Device or not?

in: mac address

=cut
sub is_node_voip {
    my ($mac) = @_;
    my $logger = Log::Log4perl::get_logger('pf::node');

    $logger->trace("Asked whether node $mac is a VoIP Device or not");
    my $node_info = node_attributes($mac);   
    if ($node_info->{'voip'} eq $VOIP) {
        return $TRUE;
    } else {
        return $FALSE;
    }
}

=item * is_node_registered

Is given MAC registered or not?

in: mac address

=cut
sub is_node_registered {
    my ($mac) = @_;
    my $logger = Log::Log4perl::get_logger('pf::node');

    $logger->trace("Asked whether node $mac is registered or not");
    my $node_info = node_attributes($mac);   
    if ($node_info->{'status'} eq $STATUS_REGISTERED) {
        return $TRUE;
    } else {
        return $FALSE;
    }
}

=item * node_category_handling - assigns category_id based on provided data

expects category_id or category name in the form of category => 'name' or category_id => id

returns category_id, undef if no category was required or 0 if no category is found (which is a problem)

=cut
sub _node_category_handling {
    my (%data) = @_;
    my $logger = Log::Log4perl::get_logger('pf::node');

    if (defined($data{'category_id'})) {
        # category_id has priority over category
        if (!nodecategory_exist($data{'category_id'})) {
            $logger->debug("Unable to insert node because specified category doesn't exist: ".$data{'category_id'});
            return 0; 
        }

    # web node add will always push category="" so we need to explicitly ignore it
    } elsif (defined($data{'category'}) && $data{'category'} ne '')  {

        # category name into id conversion
        $data{'category_id'} = nodecategory_lookup($data{'category'});
        if (!defined($data{'category_id'}))  {
            $logger->debug("Unable to insert node because specified category doesn't exist: ".$data{'category'});
            return 0;
        }

    } else {
        # if no category is specified then we set to undef so that DBI will insert a NULL
        $data{'category_id'} = undef;
    }
    return $data{'category_id'};
}

=item is_max_reg_nodes_reached

Performs the enforcement of the maximum number of registered nodes allowed per user.

Two techniques so far: a global maxnodes parameter and a per-category maximum.

=cut
sub is_max_reg_nodes_reached {
    my ($mac, $pid, $category) = @_;
    my $logger = Log::Log4perl::get_logger(__PACKAGE__);

    # default_pid is a special case: no limit for this user
    return $FALSE if ($pid eq $default_pid);

    # global max nodes per pid limit
    my $nb_nodes_for_pid = node_pid($pid);
    my $maxnodes = $Config{'registration'}{'maxnodes'};
    if ( $maxnodes != 0 && $nb_nodes_for_pid >= $maxnodes ) {
        $logger->info("global max nodes per-user limit reached: $nb_nodes_for_pid are already registered to $pid");
        return $TRUE;
    }

    # per-category max node per pid limit
    if ( defined($category) ) {

        my $category_info = nodecategory_view_by_name($category);
        if ( defined($category_info->{'max_nodes_per_pid'}) ) {

            my $max_nodes_for_category = $category_info->{'max_nodes_per_pid'};
            if ( $max_nodes_for_category != 0 && $nb_nodes_for_pid >= $max_nodes_for_category ) {
                $logger->info(
                    "per-category max nodes per-user limit reached: $nb_nodes_for_pid are already registered to $pid"
                );
                return $TRUE;
            }
        }
    }

    # fallback to maximum not reached
    return $FALSE;
}

=back

=head1 AUTHOR

David LaPorte <david@davidlaporte.org>

Kevin Amorin <kev@amorin.org>

Dominik Gehl <dgehl@inverse.ca>

Maikel van der Roest <mvdroest@utelisys.com>

Olivier Bilodeau <obilodeau@inverse.ca>

=head1 COPYRIGHT

Copyright (C) 2005 David LaPorte

Copyright (C) 2005 Kevin Amorin

Copyright (C) 2007-2012 Inverse inc.

=head1 LICENSE

This program is free software; you can redistribute it and/or
modify it under the terms of the GNU General Public License
as published by the Free Software Foundation; either version 2
of the License, or (at your option) any later version.

This program is distributed in the hope that it will be useful,
but WITHOUT ANY WARRANTY; without even the implied warranty of
MERCHANTABILITY or FITNESS FOR A PARTICULAR PURPOSE.  See the
GNU General Public License for more details.

You should have received a copy of the GNU General Public License
along with this program; if not, write to the Free Software
Foundation, Inc., 51 Franklin Street, Fifth Floor, Boston, MA  02110-1301,
USA.

=cut

1;<|MERGE_RESOLUTION|>--- conflicted
+++ resolved
@@ -68,11 +68,8 @@
         is_node_voip
         is_node_registered
         is_max_reg_nodes_reached
-<<<<<<< HEAD
+        node_search
         $STATUS_REGISTERED
-=======
-        node_search
->>>>>>> 5c8b44ae
     );
 }
 
