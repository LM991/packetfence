--- conflicted
+++ resolved
@@ -80,19 +80,12 @@
     my ($self) = @_;
     my $logger = Log::Log4perl::get_logger('pf::iptables');
 
-<<<<<<< HEAD
-    my %tags = (
-        'filter_if_src_to_chain' => '', 'filter_forward_inline' => '',
-        'mangle_if_src_to_chain' => '', 'mangle_prerouting_inline' => '',
-        'nat_if_src_to_chain' => '', 'nat_prerouting_inline' => '', 'nat_postrouting_inline' => ''
-=======
     my %tags = ( 
         'filter_if_src_to_chain' => '', 'filter_forward_inline' => '',
         'filter_forward_vlan' => '', 
         'mangle_if_src_to_chain' => '', 'mangle_prerouting_inline' => '', 
         'nat_if_src_to_chain' => '', 'nat_prerouting_inline' => '', 
         'nat_postrouting_vlan' => '', 'nat_postrouting_inline' => '' 
->>>>>>> daa32ce1
     );
 
     # global substitution variables
