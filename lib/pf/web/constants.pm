--- conflicted
+++ resolved
@@ -72,12 +72,8 @@
 # guest related
 Readonly::Scalar our $URL_SIGNUP                => '/signup';
 Readonly::Scalar our $CGI_SIGNUP                => '/cgi-perl/guest-selfregistration.cgi';
-<<<<<<< HEAD
-Readonly::Scalar our $URL_EMAIL_ACTIVATION      => '/activate/email/';
-=======
 Readonly::Scalar our $URL_EMAIL_ACTIVATION      => '/activate/email(.*)';
 Readonly::Scalar our $URL_EMAIL_ACTIVATION_LINK => '/activate/email';
->>>>>>> 34e78745
 Readonly::Scalar our $CGI_EMAIL_ACTIVATION      => '/cgi-perl/email_activation.cgi';
 Readonly::Scalar our $URL_SMS_ACTIVATION        => '/activate/sms';
 Readonly::Scalar our $URL_PREREGISTER           => '/preregister';
@@ -90,10 +86,7 @@
 Readonly::Scalar our $ACL_EMAIL_ACTIVATION_CGI  => '/cgi-perl/email_activation.cgi';
 Readonly::Scalar our $ACL_SIGNUP_CGI            => '/cgi-perl/guest-selfregistration.cgi';
 Readonly::Scalar our $MOD_PERL_WISPR            => '/wispr';
-<<<<<<< HEAD
-=======
 Readonly::Scalar our $URL_GAMING_REGISTRATION   => '/gaming-registration';
->>>>>>> 34e78745
 
 =head2 Apache Config related
 
