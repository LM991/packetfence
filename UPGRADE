--- conflicted
+++ resolved
@@ -7,7 +7,6 @@
 
 o Upgrading from a version prior to <release>:
 
-<<<<<<< HEAD
     - Database schema update
     New sponsored guest feature and max nodes per user per category support 
     required database changes. Make sure you run the following to update 
@@ -20,6 +19,23 @@
 
     - guests_pre_registration renamed to guests_admin_registration
     Update your conf/pf.conf if you diverged from the default settings.
+
+    - Important changes to the inline mode
+    We made some important changes to the way inline mode DNS is working.
+    We introduced DNS DNAT translation so that users in inline VLAN receive 
+    a valid external DNS server by DHCP but if are in an unregistered or 
+    isolated state, iptables DNATs the DNS traffic to a local DNS server on 
+    the PacketFence server (exactly as in a vlan mode).
+
+    It is now important to change the previously recommended "disabled" 
+    named setting to "enabled" in your conf/networks.conf for inline 
+    interfaces. A warning message will come up on startup in case the setting
+    is still set as disabled in an inline configuration. We also dropped a 
+    configuration parameter, inline.portal_redirect, so make sure to update 
+    your pf.conf accordingly. Lastly, the gateway parameter in your inline 
+    VLAN in conf/networks.conf should represent PacketFence's IP in that VLAN.
+    Don't hesitate to take a look at the revised configuration for the inline
+    mode in the PacketFence Administration Guide page 17.
 
     - Email templates changed names
     Related to the above guest API changes were several template files renamed
@@ -63,24 +79,6 @@
      - pf::web::generate_error_page no longer performs the translation 
        itself, it is the burden of the caller to do so (to support format 
        strings)
-=======
-    - Important changes to the inline mode
-    We made some important changes to the way inline mode DNS is working.
-    We introduced DNS DNAT translation so that users in inline VLAN receive 
-    a valid external DNS server by DHCP but if are in an unregistered or 
-    isolated state, iptables DNATs the DNS traffic to a local DNS server on 
-    the PacketFence server (exactly as in a vlan mode).
-
-    It is now important to change the previously recommended "disabled" 
-    named setting to "enabled" in your conf/networks.conf for inline 
-    interfaces. A warning message will come up on startup in case the setting
-    is still set as disabled in an inline configuration. We also dropped a 
-    configuration parameter, inline.portal_redirect, so make sure to update 
-    your pf.conf accordingly. Lastly, the gateway parameter in your inline 
-    VLAN in conf/networks.conf should represent PacketFence's IP in that VLAN.
-    Don't hesitate to take a look at the revised configuration for the inline
-    mode in the PacketFence Administration Guide page 17.
->>>>>>> 558c9797
 
 o Upgrading from a version prior to 3.2.0:
 
