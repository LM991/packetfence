--- conflicted
+++ resolved
@@ -7,7 +7,6 @@
 
 o Upgrading from a version prior to <release>:
 
-<<<<<<< HEAD
     - Database schema update
     New sponsored guest feature and max nodes per user per category support 
     required database changes. Make sure you run the following to update 
@@ -80,7 +79,7 @@
      - pf::web::generate_error_page no longer performs the translation 
        itself, it is the burden of the caller to do so (to support format 
        strings)
-=======
+
     - pf::radius API bump to 1.02
     We bumped the version of our pf::radius API. If you want to take advantage
     of the Role-based access control feature you should probably migrate your
@@ -93,7 +92,6 @@
     A new smaller indirection layer was introduced in pf::radius to allow 
     extensive rewrite of RADIUS Access-Accept in custom code. Check 
     pf::radius' _shouldRewriteAccessAccept and _rewriteAccessAccept.
->>>>>>> 785d0a19
 
 o Upgrading from a version prior to 3.2.0:
 
