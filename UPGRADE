                         PacketFence

http://www.packetfence.org/

Notes on upgrading from an older release
----------------------------------------

o Upgrading from a version prior to 3.5.0:

    - Database schema update
    New accounting violations and other violation related stuff needed some modifications
    to the current database schema. Make sur you run the following to update
    you schema EVEN IF YOU DON'T USE THE FEATURE:
    mysql -u root -p pf -v < db/upgrade-3.3.0-3.5.0.sql

    - Upgrade helper scripts
    Very basic upgrade scripts for 3.5 were created in addons/upgrade/. See 
    their POD doc for usage information:
    perldoc addons/upgrade/to-3.5-pf.conf.pl 

    - pf.conf interface gateway deprecated 
    The gateway=... parameters under every network interface is no longer 
    required. You will have to get rid of it (or run the above mentionned 
    upgrade helper script).

    - pf.conf's general.caching deprecated
    The caching=... parameter under [general] is no longer required. You 
    will have to get rid of it if you diverged from default configuration
    which was disabled (or run the above mentionned upgrade helper script).

    - Captive portal node status page removed
    We deprecated a never used feature: /status inside the captive portal
    who gave node information if the user was authenticated properly. This 
    made little sense since portal access is denied from users since a long
    time. This was a legacy from the deprecated ARP mode.

<<<<<<< HEAD
    - Captive portal variables consumption
    Captive portal generation methods now consume portalSession object rather than
    cgi, session and other variables. Please make sure to adapt your custom code (if needed)
    in lib/pf/web/custom.pm.

    - RADIUS configuration is now in the PacketFence directory.  You may need
    to import custom configuration from /etc/raddb to pf/raddb.  Note that
    we now generates radiusd.conf, eap.conf, and sql.conf based on templates in
    conf/.

    - Nessus scan XMLRPC
    We made some changes in the way nessus scan is working.
    We directly use the policy on the server and you no longuer have to declare
    nessus_clientfile in pf.conf.
    scan.nessus_clientfile parameter has also been dropped so make sure to adapt
    your configuration accordingly.

    - modified trigger type
    Accounting violations trigger type TOT20GB1M has been renamed to TOT20GB1M.
=======
    - pf.conf's trapping.registration now enabled by default
    We changed this setting from disabled to enabled by default since we consider
    that registration is a whole part of the process. It is still possible to disable
    this setting by overriding it's default value in pf.conf.
>>>>>>> bb78b731

o Upgrading from a version prior to 3.3.0:

    - Database schema update
    New sponsored guest feature and max nodes per user per category support 
    required database changes. Make sure you run the following to update 
    your schema even if you don't use the feature:
    mysql -u root -p pf -v < db/upgrade-3.2.0-3.3.0.sql

    Warning: If you are actively using RADIUS accounting features, please
    note that the schema upgrade might take a while, we will create a new
    index on the radacct table.  Don't panic if it takes longer than usual!

    - Changes to the FreeRADIUS integration
    Due to a packaging glitch upgrading does not suffice to get updated files.
    To do so:
    # yum install packetfence-freeradius2
    # yum reinstall packetfence-freeradius2
    Note: Remember the --enablerepo=packetfence if you disabled the repo as 
    suggested in the admin guide.
    Then re-add your virtual IP in radiusd.conf (if any) and your webservice 
    user password into /etc/raddb/packetfence.pm. Also, make sure to merge 
    the .rpmnew and .rpmsave files.
 
    - new trigger types (no more scan type)
    The trigger type "Scan" has been removed to leave place to two new types 
    (Nessus and Openvas). Due to that change, modification to existing 
    violations.conf is required to change all existing "Scan" type to "Nessus".
    You can run the following command that will do the job. Make sure to backup
    your existing violations.conf file.
    /usr/bin/perl -p -i -e "s/Scan::/Nessus::/ig" /usr/local/pf/conf/violations.conf

    - guests_pre_registration renamed to guests_admin_registration
    Update your conf/pf.conf if you diverged from the default settings.

    - Cisco wireless de-authentication
    Cisco de-authentication now relies on RADIUS Disconnect-Request (RFC3576)
    instead of SNMP or Telnet/SSH. Make sure you have set radiusSecret in your
    conf/switches.conf and that RFC3576 support is properly enabled in your
    controller's AAA config (the default is enabled since IOS 5.x+). Also
    tightly firewalled environments will have to open up any port from 
    PacketFence up to port 3799 UDP to their the controllers.

    - Important changes to the inline mode
    We made some important changes to the way inline mode DNS is working.
    We introduced DNS DNAT translation so that users in inline VLAN receive 
    a valid external DNS server by DHCP but if are in an unregistered or 
    isolated state, iptables DNATs the DNS traffic to a local DNS server on 
    the PacketFence server (exactly as in a vlan mode).

    It is now important to change the previously recommended "disabled" 
    named setting to "enabled" in your conf/networks.conf for inline 
    interfaces. A warning message will come up on startup in case the setting
    is still set as disabled in an inline configuration. We also dropped a 
    configuration parameter, inline.portal_redirect, so make sure to update 
    your pf.conf accordingly. Lastly, the gateway parameter in your inline 
    VLAN in conf/networks.conf should represent PacketFence's IP in that VLAN.
    Don't hesitate to take a look at the revised configuration for the inline
    mode in the PacketFence Administration Guide page 17.

    - Email templates changed names
    Related to the above guest API changes were several template files renamed
     - emails-guest_registration.txt.tt -> emails-guest_preregistration.txt.tt
     - emails-guest_activation.txt.tt -> emails-guest_email_activation.txt.tt
     - emails-sponsor_activation.txt.tt -> 
       emails-guest_sponsor_activation.txt.tt

    - var/dhcpd/dhcpd.leases no longer provided by package
    The above file is no longer managed by our RPM package which means that 
    it's no longer overwritten by an empty file on upgrades. It is created on
    demand if required when PacketFence starts.

    - Web Authentication Modules API bump
    In order to support sponsored guests, we made changes to our Web Auth API.
    Make sure to integrate the isAllowedToSponsorGuests() sub in your 
    authentication modules and bump VERSION to 1.20. If you don't plan on 
    using the sponsored guests feature you can simply bump the API level.

    - Changes to Guest API
    Users with custom code will have to hook on these updated APIs
     - pf::web::guest::generate_selfregistration_page's error reporting
     - pf::web::guest::validate_selfregistration's error reporting
     - pf::web::guest::web_sms_validation's error reporting
     - pf::web::guest::generate_sms_confirmation_page's error reporting
     - pf::web::guest relies on setting a 'guest_pid' session variable instead
       of the login / username or token variables
     - GUEST_TEMPLATE and SPONSOR_TEMPLATE templates changed names to 
       TEMPLATE_EMAIL_GUEST_ACTIVATION and TEMPLATE_EMAIL_SPONSOR_ACTIVATION 
       and moved from pf::email_activation into pf::web::guest
     - pf::web::guest::send_registration_confirmation_email is now
       pf::web::guest::send_template_email
     - new API entry point prepare_email_guest_activation_info and 
       prepare_sponsor_guest_activation_info: these are meant to be overriden
       by custom code to provide more information for email templates
     - pf::web::guest::validate_sponsor_group() has been removed (migrated 
       into authentication modules)
     - pf::web::guest::generate_activation_confirmation_page was renamed and
       changed package, now: pf::web::generate_generic_page. It also changed 
       signature (now more generic).

    - Changes to Web API
    Users with custom code will have to hook on these updated APIs.
     - pf::web::web_node_register now enforces max registered nodes per pid 
       limits. You might want to merge that in your custom code.
     - pf::web::generate_error_page no longer performs the translation 
       itself, it is the burden of the caller to do so (to support format 
       strings)

    - pf::radius API bump to 1.02
    We bumped the version of our pf::radius API. If you want to take advantage
    of the Role-based access control feature you should probably migrate your
    custom authorize() call. Otherwise just bumping the version of your custom
    extension should be fine.

    - API Changes (pf::SNMP and pf::radius)
    The final say of a RADIUS Access-Accept is now in a switch object (through
    returnRadiusAccessAccept()) and no longer in pf::radius' authorize().
    A new smaller indirection layer was introduced in pf::radius to allow 
    extensive rewrite of RADIUS Access-Accept in custom code. Check 
    pf::radius' _shouldRewriteAccessAccept and _rewriteAccessAccept.

    - pf::SNMP API Bump
    We changed the interface to radiusDisconnect. If you use that interface
    in custom code (most, if not all, of you don't) then you'll need to update
    your callers. We are now accepting an attributes hashref instead of the
    accouting session id and username scalars.

o Upgrading from a version prior to 3.2.0:

    - Database schema update
    OpenVAS and billing engine support required database changes. Make sure you
    run the following to update your schema even if you don't use one or both
    of these new features:
    mysql -u root -p pf -v < db/upgrade-3.1.0-3.2.0.sql

    - Configuration changes related to OpenVAS integration
    With the addition of OpenVAS as a scanning engine, we made changes to the
    default configuration. People using nessus scan right now should be 
    careful and test their setup after the upgrade. They should at least set
    their scan.engine to nessus (default is none). Also, if a custom port was
    used, the scan.port parameter should be renamed to scan.nessus_port.

    - Scan configuration changes
     - scan.ssl no longer exists, get rid of it, it never really did anything
       since 1.8.3.
     - scan.nessusclient_file was renamed scan.nessus_clientfile
     - scan.nessusclient_policy was renamed scan.nessus_clientpolicy
     - scan.port was renamed scan.nessus_port

    - Violations changes related to OpenVAS integration
    There was some move in the example violations to add a new one for the 
    OpenVAS integration. Should pay attention to some 
    violations.conf.rpmsave /  violations.conf.rpmnew

    - New pf.conf configuration flag: registration.guests_self_registration
    This parameter allows to enable or disable guest self-registration. It 
    deprecates the previous technique to disable this feature (set modes=).
    It is enabled by default so when upgrading make sure to disable it if you
    don't want to allow self-registered guests.

    - Important changes to the FreeRADIUS integration
    We made some important changes to our FreeRADIUS integration: a fix for
    the random crashes, relocated logging to /var/log/radius/radius.log and a
    2x performance improvement by avoiding superfluous queries. Due to a 
    packaging glitch upgrading does not suffice to get the goodness. To do so:
    # yum install packetfence-freeradius2
    # yum reinstall packetfence-freeradius2
    Note: Remember the --enablerepo=packetfence if you disabled the repo as 
    suggested in the admin guide.
    The re-add your virtual IP in radiusd.conf (if any) and your webservice 
    user password into /etc/raddb/packetfence.pm.
 
    - new trigger types (no more scan type)
    The trigger type "Scan" has been removed to leave place to two new types 
    (Nessus and Openvas). Due to that change, modification to existing 
    violations.conf is required to change all existing "Scan" type to "Nessus".
    You can run the following command that will do the job. Make sure to backup
    your existing violations.conf file.
    /usr/bin/perl -p -i -e "s/Scan::/Nessus::/ig" /usr/local/pf/conf/violations.conf

    - CLI (telnet/ssh) behavior change regarding privileged access
    The feature to detect privileged access when using CLI access has been
    disabled except in the Trapeze module where users are unpriviledged by
    default. See #1370 for more details. Affected modules: most Cisco 
    switches with VoIP enabled and floating network devices, Cisco 3500XL, 
    Cisco ISR 18xx and Cisco WLC 21xx.

    - Cisco Catalyst 3550 MAC-Auth / 802.1X
    We changed the way we perform NAS-Port to ifIndex translation with this 
    release. If you use MAC-Auth (Cisco's MAB or 802.1X) and experience *any*
    regression, please let us know.

    - pfcmd exit status
    Some exit status of pfcmd changed regarding the config sub-command.

o Upgrading from a version prior to 3.1.0:

    - New repository required for RHEL 5 / CentOS 5: EPEL
    Extra Packages for Enterprise Linux (EPEL) is a repository provided by 
    the Fedora project that we now rely upon. RHEL 6 / CentOS 6 users have it
    already installed per installation instructions. Here's how to install it:
    wget http://download.fedoraproject.org/pub/epel/5/i386/epel-release-5-4.noarch.rpm
    rpm -i epel-release-5-4.noarch.rpm

    - rogue DHCP server violation
    The rogue DHCP server violation now needs a trigger in order to work. Make
    sure you have trigger=internal::1100010 under the violation entry. Users
    of packaged versions should have appropriate config upgrade mechanism
    handling the violation file.

    - Changes to rogue DHCP server detection and pfdhcplistener
    A lot of changes were made to the pfdhcplistener daemon. One big change
    is that it will now detect rogue DHCP servers even on your normal VLANs 
    and routed VLANs (given that you forward your DHCP traffic to it). Make 
    sure that your dhcpservers configuration listing all authorized DHCP is 
    up to date.

    - FreeRADIUS configuration changes
    Due to the new SoH feature, you might need to reinstall the PacketFence 
    FreeRADIUS package.
    yum reinstall --enablerepo=PacketFence packetfence-freeradius2

    - Database schema update
    SoH support and the MAC violation improvements required database changes. 
    Make sure you run the following to update your schema:
    mysql -u root -p pf -v < db/upgrade-3.0.2-3.1.0.sql

    - Aruba wireless de-authentication
    Aruba de-authentication now relies on RADIUS Disconnect-Request (RFC3576)
    instead of Telnet. Make sure you have set radiusSecret in your 
    conf/switches.conf and that RFC3576 support is properly enabled in your
    controller's AAA config.

    - Web library API change
    Anyone who customized his web_node_register method will need to update his
    version. _sanitize_and_register() now requires the session to be passed to
    it.

    - iptables marks changed
    Mark 0 is no longer used. Unregistered nodes' packets are now set to mark
    3. It was changed because rules matching mark 0 were matching unmarked 
    packets also. Unless you customized your firewall rules this change should
    be transparent.

    - DHCP Fingerprints loading behavior change
    In order to improve performance, DHCP fingerprints are not re-imported on
    every startup anymore. However updating fingerprints (pfcmd update 
    fingerprints) or reloading fingerprints (pfcmd reload fingerprints) will 
    still do.

    - User-Agent database updated
    We updated our User-Agent database. Some IDs could have changed in the 
    process. Most shouldn't have. The upstream project (HTTP::BrowserDetect) 
    accepted a patch from us to make this smoother in the future.

    - dhcp_dumper.pl addon changes
    Deep and important refactoring of the addon. Output format changed.

    - SNMP traps limit mecanism
    PacketFence can now limits the number of SNMP traps coming from a single
    ifIndex. See pf/conf/documentation.conf under vlan for more infos.

    - dropped jpgraph external library
    We migrated out of jpgraph into a new javascript-based library for our 
    charts and graphs. Source users will have to create a webadmin_cache/ 
    directory in var/. Packaged users won't have to do a thing.

o Upgrading from a version prior to 3.0.3:

    - New dependency
    This version introduces a new perl dependency: NetPacket. If you don't have
    EPEL configured as a repository trying to upgrade might fail. To 
    successfully upgrade make sure you have the EPEL repository enabled.

    - New time format
    We are now using an ISO like format for time, s=seconds, m=minutes, D=days,
    W=weeks, M=months, and Y=years.  Make sure you adjust your configs,
    especially your violations.conf.

o Upgrading from a version prior to 3.0.2:

    - Database schema update
    A new trigger has been added to delete the node useragent when deleting
    a node. Make sure you run:
    mysql -u root -p pf -v < db/upgrade-3.0.1-3.0.2.sql

    - pf.conf configuration changes
     - guests.self_allow_localdomain has been renamed 
       guests_self_registration.allow_localdomain
     - advanced.adjustswitchportvlanscript has been dropped
     - advanced.reevaluate_access_reasons's default value changed

    - Default Firewall Rules Updated
    Review the updated firewall rules (in .rpmnew) if you made changes and
    make sure to integrate changes if you need them. New rules include:
     - Allow incoming DNS on management interface (track production VLANs IPs)

    - Changes to Inline API
    Added a new method to pf::inline. Users with customized pf::inline::custom
    will need to bump the API level to '1.01' after your changes are made (if
    required) to stop PacketFence from complaining about correct API level.

    - Changes to Guest API
     - generate_activation_login_page is now generate_custom_login_page
     - pf::web::guest::auth has been replaced by pf::web::web_user_authenticate
     - pf::web::generate_login_page has been dropped. Use 
       generate_custom_login_page instead.

    - Changes to captive portal Web API
    Authentication objects are now created on every authentication attempt and
    they can return connection specific state to the captive portal. For 
    example a more specific authentication error or additional attributes to be
    recorded inside PacketFence. 
     - pf::web::web_user_authenticate no longer performs form validation. 
       validate_form is the one responsible now. Also it returns an instance
       of the auth::* object after authentication. Users with custom code using
       it will need to update their code.
     - pf::web::validate_form is a new method to validate login forms

    - Changes to authentication modules API
     - $name is now a package global (declared with our) instead of a local 
       variable.
     - authenticate returns only a true or false value. Errors meant for users 
       should be set with $this->_setLastError("string") in authenticate() sub.
     - Some modules will require the import of pf::config. Add to the use 
       section on top: use pf::config qw($FALSE $TRUE);
    Once the migration done, bump $VERSION to 1.10. You will *not* have to do 
    this if you made no customization to the conf/authentication/... files.

    - pfcmd_vlan interface changes
    reevaluateVlan is now called reevaluateAccess and will perform appropriate
    changes for a firewall change too (inline enforcement).

o Upgrading from a version prior to 3.0.1:

    - MySQL pf user rights
    The user pf in the database is missing the execute rights.  Make sure
    you run :
    mysql -u root -p pf -v < db/upgrade-3.0.0-3.0.1.sql

o Upgrading from a version prior to 3.0.0:

    - BACKUP YOUR /usr/local/pf/ BEFORE UPGRADING
    All files in html/user/ will be removed on upgrade (everything is now
    in html/captive-portal/ as you'll see below). This includes templates and 
    remediation pages.

    - Database schema update
    Added support for guest self-registration / management. Also added support
    for Radius accounting. New tables creation. You need to update your schema
    with:
    mysql -u root -p pf -v < db/upgrade-2.2.0-3.0.0.sql

    - pf/vlan/custom.pm and pf/vlan/radius.pm API changes
    Several variables were changed from bareword constants into Readonly 
    constants (to fix #1266). Some of you might need to adjust your 
    customizations to handle this change. Most of you won't need to. If you use
    any of these constants in your customizations:
    WIRELESS_802_1X, WIRELESS_MAC_AUTH, WIRED_802_1X, WIRED_MAC_AUTH, 
    WIRED_SNMP_TRAPS, WIRELESS, WIRED, EAP, UNKNOWN, INLINE, VOIP, NO_VOIP
    Then you need to add a $ symbol in front of the constant's name.
    All of you will need to bump the API level to '1.01' after your changes are
    made (if required) to stop PacketFence from complaining about correct API 
    level.

    - Upgrade helper scripts
    Very basic upgrade scripts for 3.0 were created in addons/upgrade/. See 
    their POD doc for usage information:
    perldoc addons/upgrade/to-3.0-networks.conf.pl 
    perldoc addons/upgrade/to-3.0-pf.conf.pl 
    perldoc addons/upgrade/to-3.0-violations.conf.pl

    - Firewall (iptables) now handled by PacketFence
    Make sure that the iptables generated will not conflict with the rules you
    need for your environment. You can customize the default firewall 
    configuration in conf/iptables.conf. Also make sure that the iptables 
    service is started by your distro by default otherwise you will have 
    unnecessary error messages on PacketFence's startup.

    - Several changes to Apache configuration
    We've externalized repetitive portions in conf/httpd.conf.d/. Make sure to
    re-integrate any customization you've made.

    - violations.conf disable parameter deprecated in favor of enabled
    disable=Y|N is no longer supported. Change with enabled=Y|N.
    A helper upgrade script is provided in addons/upgrade/. See:
    perldoc addons/upgrade/to-3.0-violations.conf.pl

    - 'guest' category required for guest access
    Newly added guest handling requires a 'guest' node category. Users upgrading
    need to create it manually. See Node > Categories under the Web Admin or 
    `pfcmd help nodecategory`.

    - New pf.conf configuration parameter: interface enforcement
    Under the [interface ...] statements a new configuration parameter has been
    added: enforcement. We got rid of the concept of 'modes' in PacketFence and
    enforcement replaces that concept. It is a per interface choice allowing 
    you to run PacketFence in both inline and out-of-band mode at the same 
    time. Users upgrading should probably set enforcement=vlan on all interface
    with type=internal. Run `bin/pfcmd checkup` to validate your configuration.

    - conf/named_vlan.conf moved to conf/named.conf
    People using packages should be automatically updated. Make sure to put
    back any local changes you have made to the file. Others will need to move
    the file. You can do so with:
    mv /usr/local/pf/conf/named_vlan.conf /usr/local/pf/conf/named.conf

    - conf/dhcpd_vlan.conf moved to conf/dhcpd.conf
    People using packages should be automatically updated. Make sure to put
    back any local changes you have made to the file. Others will need to move
    the file. You can do so with:
    mv /usr/local/pf/conf/dhcpd_vlan.conf /usr/local/pf/conf/dhcpd.conf

    - vlan.dhcpd, vlan.named and vlan.radiusd moved under [services]
    These variables are now located under [services] and they have a new 
    default value of enabled. Make sure to remove or migrate the old 
    configuration from your conf/pf.conf.

    - services.httpd, dhcpd, named, radiusd, snmptrapd and snort renamed
    They were all renamed to <name>_binary. Adapt your configuration if 
    required. Most users shouldn't have to.

    - general.caching disabled by default
    A historical and badly understood feature, general caching, has now been
    disabled by default. Previously it only had impacts if the mode was ARP but
    because of the modes removal it needed to be changed to disabled by default.
    Please report any regression introduced by this change.

    - pf.conf's scan.live_tids parameter removed
    This "feature" has been removed because it created more confusion than 
    usefulness. Now every scan trigger ids specified in violations.conf have
    full effect.

    - networks.conf's pf_gateway= renamed next_hop=
    Make sure to update your configuration otherwise you will get warnings on
    startup. At some point in the future pf_gateway will no longer be supported.

    - networks.conf's type change
    isolation and registration keywords are replaced by vlan-isolation and 
    vlan-registration in networks.conf's type parameter. This is done to allow
    the introduction of the inline keyword and avoid confusion between vlan and
    inline enforcement over a network. It's recommended that you update your
    configuration as the old names will be removed in the future. `pfcmd 
    checkup` will warn you about this.

    - pf.conf parameter name and category changes
    Here are the changes:
    - vlan.adjustswitchportvlanscript is now advanced.adjustswitchportvlanscript
    - vlan.adjustswitchportvlanreasons is now advanced.reevaluate_access_reasons
    - ports.redirect is now inline.ports_redirect
    You only need to take action if you are not using the default values.

    - pf.conf's interface type changes
    We added management keyword to replace the confusing managed keyword. Also
    dhcp-listener is accepted in addition to the previously used dhcplistener.
    Use of the managed keyword will issue warnings in `pfcmd checkup`.

    - Dropping support of interface authorizedips
    pf.conf's per interface authorizedips parameter no longer exists. We don't
    belive if was used at all. If you want to achieve the same functionality 
    just edit conf/iptables.conf and add your own rules to allow specific IPs
    in.

    - flip.pl is no more
    Its functionality has been merged into pfcmd_vlan under the -reevaluateVlan
    flag. If you replaced system's flip.pl with your own you would like to know
    that you will need to parse the -reevaluateVlan and -mac aa:bb:cc:dd:ee:ff
    properly.

    - Authentication modules interface change
    All authentication modules (conf/authentication/*) were migrated into
    objects. Please carefully merge any module you were using by comparing
    the .rpmnew version and your version. If you are unsure, replace your
    module with the .rpmnew one and re-apply configuration parameters 
    afterwards.

    - Intrusive changes to Captive Portal
    It is recommended that you redo your customization from scratch instead of 
    trying to adapt it.
    Among other things:
     - Changes to all templates, cgi-bin/ scripts and pf::web core code
     - All remediation URLs have changed from /content/index.php to 
       /content/remediation.php. Make sure to update your conf/violations.conf!
     - All URLs are now clean URLs translated by Apache's mod_rewrite config
     - Default workflow now brings you to the login page (no more registration
       click-through unless you adjust nbregpages in configuration)
     - Default logo changed to packetfence-cp.png (was packetfence.png)
     - Files organization was changed. Anything custom relying on specific paths
       should be updated.
       - html/user/ became html/captive-portal
       - cgi-bin/ -> html/captive-portal/
       - html/user/content/templates/ -> html/captive-portal/templates/
       - html/user/content/violations/ -> html/captive-portal/violations/
       - html/user/content/3rdparty/ -> html/captive-portal/content/

    - Email Activation URL change
    From /activate/<hash> to /activate/email/<hash>

    - Support for Apache prior to version 2.2.0 dropped
    Upgrade your Apache. We don't think it's used by anyone at this point. Let
    us know if you need it back.

    - register-$type.cgi no longer supported
    If you relied on it, we suggest that you migrate your custom code into 
    lib/pf/web/custom.pm or the captive-portal's CGIs.

    - jpgraph external library now included with distribution
    Due to the lack of jpgraph packages, we decided to inline the software 
    instead of building packages for it. This simplifies installation from 
    tarball.
    Jpgraph's installation used to be at 
    /usr/local/pf/html/admin/common/jpgraph/jpgraph-<version> but is now in 
    /usr/local/pf/lib/jpgraph. Users of our packaged versions won't notice the
    change and can safely get rid of the php-jpgraph-packetfence package.

    - jpgraph 1.x support deprecated
    We got rid of the 1.x jpgraph support. It was only required for 
    environments still on PHP4. We don't think it's used by anyone at this 
    point. Let us know if you need it back.

    - Nortal/Avaya ERS Switch module rename
    We changed the naming of some Nortel/Avaya switch modules:
     - Avaya::ERS5500 -> Avaya::ERS5000
     - Avaya::ERS5500_6x -> Avaya::ERS5000_6x
     - Nortel::ERS4500 -> Nortel::ERS4000
     - Nortel::ERS5500 -> Nortel::ERS5000
     - Nortel::ERS5500_6x -> Nortel::ERS5000_6x

    - RADIUS Accounting
    RADIUS is now using SQL to fetch the client configuration.  So, for
    every device that needs to do MAC Authentication (Wired/Wireless) or
    802.1X, you need to add the radiusSecret=YOUR_SECRET to the
    switches.conf entry for that device.  Change YOUR_SECRET with the 
    actual RADIUS secret.

o Upgrading from a version prior to 2.2.1:

    - Cisco port-security + Voice over IP support on 2960, 2970, 3550 and 4500
    Changes (regressions?) in the Cisco 2960 IOS behavior in 12.2(46)SE or 
    greater forced us to change our VoIP handling behavior. If you run such an 
    IOS and have nodes behind the data port of your VoIP you need to upgrade 
    your switch configuration:
    On every PacketFence port with VoIP add:
      switchport port-security maximum 1 vlan voice
      switchport port-security mac-address 0200.010x.xxxx vlan voice
    where xxxxx is the ifIndex of the port under modification. See Network 
    Device Guide for a reminder of port to ifIndex translation for the 2960.

    Above configuration should *not* be applied to IOS earlier than 12.2(46)SE
    otherwise VoIP and/or device authorization will malfunction.

    We think that the above mentionned changes should not be required on other
    models than the 2960. Let us know if you experience otherwise.

    - pf::vlan's $node_info changed
    If you are using custom VLAN assignment code be aware that the $node_info
    hashref is now populated by node_attributes() instead of node_view(). Most
    important fields should still be available in $node_info however if you 
    needed one that is no longer there feel free to call node_view() yourself.
    This was done to reduce the overall latency of RADIUS replies.

o Upgrading from a version prior to 2.2.0:

    - Database schema update
    Related to the easier User-Agent violation system, some tables were 
    dropped and others added. You need to update your schema with:
    mysql -u root -p pf -v < db/upgrade-2.0.0-2.2.0.sql

    - Configuration files location changed from conf/templates/ to conf/
    Please make sure that you move your configuration files appropriately.

    - SSL configuration changes
    SSL Certificate statements are now stored in conf/ssl-certificates.conf.
    Make sure that you configure this file with your certificates correctly.
    This file will not be modified by our package. One less thing to worry 
    about on ugprades.

    - logrotate script installed by default
    Be careful if you done yours by hand. It might conflict with your script.

    - New Captive Portal Network Access Detection technique
    The previous approach to redirect users to the Internet when access was
    enabled never reliably worked so we are introducing a new javascript-based
    technique to do so. This approach involves a couple of clever tricks and 
    some browser-specific adjustments. Please review the differences between 
    your current html/user/content/templates/release.html file and the new 
    html/user/content/templates/release.html.rpmnew file. Also the behavior is
    adjusted by pf.conf's redirtimer, redirecturl and always_use_redirecturl 
    parameters under [trapping] and network_detection_ip under [captive_portal].
    More about this feature can be found in the Administration guide.

    - Apache's automatic performance settings adjustments
    Apache's configuration is now adjusted based on total system memory to
    prevent swapping scenarios with PacketFence. We feel the dynamic 
    configuration should do a good job but feel free to maintain your Apache 
    configuration by hand if you know better.

    - packetfence-freeradius2
    A new package that configures FreeRADIUS is available now. If you upgrade
    DO NOT install it unless you really know what you are doing.

    - clean-up in conf/violations.conf
    We added better examples and reduced the length of some violation names to
    improve user experience especially in the Web Admin. Update your 
    configuration if you want to benefit from those changes.

    - deprecated pf.conf parameters
    registration.queuesize was removed.

    - User-Agent violations rewrite
    If you are using USERAGENT::<id> triggers in your violation configuration,
    you need to updated them. We completely changed the back-end and the IDs
    are now all different. Check in the Web Admin under configuration -> 
    user-agent for the new IDs and the new possibilities.

    - Important problems found in the port-security for the 3Com Switch 4200G
    There is a bug in these switches that make the port-security support in 
    PacketFence flaky. If you use it you should upgrade to a MAC Auth / 802.1X
    configuration.

    - Status unknown of the port-security support for the 3Com SuperStack 4500
    We had problems with this code with the 4200G and since we don't have 
    access to a SS4500 we cannot guarantee that it works. Please get in touch
    with us if you have a SS4500 and can run some tests for us.

    - Behavior change regarding wired MAC-Authentication
    No matter what is connected on the port (ie: VoIP), when a client using 
    MAC-Authentication need to change VLAN, we shut / no shut the port. This
    might affect ongoing Voice over IP calls but is better than the previous 
    behavior were the node was simply left where it was. This is an interim 
    measure before we implement RADIUS Change of Authorzation support (CoA).

    - node lookup changed
    By default we do not update the node lookup module in order to allow local
    customization. However if you want to benefit from the improved node lookup
    script, make sure that you overwrite your existing lib/pf/lookup/node.pm 
    module with the new file (.rpmnew). Be aware that the output of `pfcmd 
    lookup node <mac>` changed so make sure you update your parsing scripts (if
    any). This also affects the Node lookup section of the Web Admin interface.

o Upgrading from a version prior to 2.1.0:

    - You MUST upgrade conf/templates/httpd.conf and 
    conf/templates/named_vlan.conf
    The location of the PID files changed. The templates must reflect this new
    location: var/run/ instead of var/
    Also in conf/templates/named_vlan.conf the configuration directory is 
    var/named instead of var/.
    See the .rpmnew files for the proper configuration.

    - Module versioning for pf::vlan::custom and pf::radius::custom
    We are now relying on module versioning to catch interface changes before
    they hurt the users. PacketFence will generate errors on startup if you 
    have not upgraded your modules' interface and version. The interfaces have
    not changed so all you need to do on upgrade is to add:
        our $VERSION = 1.00;
    to both lib/pf/radius/custom.pm and lib/vlan/custom.pm.

    - Default port bounce duration changed
    To support a variety of Linux desktop operating systems we needed to 
    increase the duration of our port bounce from 2 seconds to 5 seconds. On a
    very busy setup this could have consequences. Either increase the number of
    concurrent threads working (nbtraphandlerthreads under [vlan]) or restore
    the port bounce duration to 5 seconds (bounce_duration under [vlan]).

    - Several Nortel/Avaya module changes
    5520 renamed to 5500, 5520Stacked is no longer necessary, firmware 6.x 
    support for the 5500 series requires you to use module name BayStack5500_6x.
    Just make sure to review your conf/switches.conf so that the config refers
    to proper modules.

    - Removed conf/templates/*.pl captive portal extensions
    This mechanism was removed since the new pf::web::custom mechanism is
    cleaner and less error-prone. Make sure to migrate any custom code you have
    in release.pl, login.pl, enabler.pl, redirect.pl, scan-in-progress.pl, 
    error.pl, status.pl and register.pl to lib/pf/web/custom.pm.

    - pid files changed location
    Previously in var/ they are now in var/run/   

    - New configuration directory for generated configuration: var/conf/
    Changed the location of the generated configuration file from conf/
    to var/conf/.  This will mitigate the fact that people were trying to
    modify the generated files instead of the templates.

    - 'pending' node status now relies on javascript to detect network access
    The HTML meta refresh approach never reliably worked so there's a new 
    javascript technique. If you rely on node status 'pending' in your 
    workflow, please check pf.conf's new captive_portal.network_detection_ip 
    variable and re-test your portal to make sure it still works.

    - Output of node lookup changed (again!)
    The output of `pfcmd lookup node <mac>` changed. Make sure you update your
    parsing scripts (if any). This also affects the Node lookup section of the
    Web Admin interface.

    - pf::SNMP (lib/pf/SNMP.pm) API level bump
    We changed the contract of setAdminStatus() so we bumped the version of 
    pf::SNMP to 2.00. If you use setAdminStatus() in custom code make sure you
    update your calls.

o Upgrading from a version prior to 2.0.1:

    - lib/pf/vlan.pm's fetchVlanForNode interface changed
    If you built a customized version of this method in lib/pf/vlan/custom.pm
    you will need to update it.

    - Meru Controller 3000 now named Meru Controller
    Since our code should work for all Meru Controllers, we renamed the module.
    Meru::MC3000 is now Meru::MC. If you upgrade make sure you update your 
    conf/switches.conf or Configuration -> Switches (in the web admin).

    - Output of node lookup changed
    The output of `pfcmd lookup node <mac>` changed. Make sure you update your
    parsing scripts (if any). This also affects the Node lookup section of the
    Web Admin interface.

o Upgrading from a version prior to 2.0.0:

    - Database schema update
    Several new fields were added. You need to update your schema with:
    mysql -u root -p pf -v < db/upgrade-1.9.0-2.0.0.sql

    - FreeRADIUS module rewritten and renamed
    The FreeRADIUS has been completely re-written from the previous release 
    series. Now, except for the authentication against the PacketFence server
    all the control is centralized in the PacketFence configuration. No more 
    customization required in the FreeRADIUS module! We strongly recommend
    that you carefully migrate to this module and forget about the old one.
    We also changed the name from rlm_perl_packetfence.pl to packetfence.pm so
    update your FreeRADIUS configuration accordingly.

    - /cgi-bin/pdp.cgi moved
    Remote snort probes or other mechanisms relying on the presence of this 
    file should be updated to be /webapi instead. Upgrading each probe's
    packetfence-remote-snort-sensor will take care of this for remote snort 
    probes. All other custom means should be manually upgraded.

    - SOAP handler changed
    The URI of the SOAP handler changed from 
    http://www.packetfence.org/PFEvents to http://www.packetfence.org/PFAPI. To
    better reflect the fact that it is not just an event handling server. You 
    will need to upgrade your remote snort probes with the new PacketFence 
    remote snort sensor RPM or manually change the URI.

    - Output of node lookup changed
    The output of `pfcmd lookup node <mac>` changed. Make sure you update your
    parsing scripts (if any). This also affects the Node lookup section of the
    Web Admin interface.

    - pfcmd_vlan output change
    Output of `pfcmd_vlan` changed dramatically. If you used scripts to 
    automate tasks with pfcmd_vlan and expected particular output, your scripts
    should be updated.

    - pfcmd input and output change
    If you used script to automate tasks relying on the `pfcmd` interface, you
    need to update them. Output of `pfcmd node`, `pfcmd locationhistorymac`, 
    `pfcmd locationhistoryswitch`, `pfcmd violation view all`, `pfcmd 
    switchconfig` and `pfcmd fingerprint view all` also changed.

    - DHCP and DNS server configuration changes
    With previous versions it was recommended to configure DHCP and DNS servers
    manually and instructions were provided to do so on the Administration 
    Guide. Starting with this version it is recommended to use the configuration
    templates and let PacketFence auto-configure the DHCP and DNS servers. 
    Migrating to this new approach is not mandatory but is recommended. To do so
    please follow the "DHCP and DNS Server Configuration (networks.conf)" 
    section of the Administration Guide.

    - lib/pf/vlan.pm interface changed
    If you built a customized version of vlan.pm in lib/pf/vlan/custom.pm be 
    aware that there were a lot of changes. We strongly recommend you rewrite 
    your custom.pm on top of these new changes instead keeping your old.

    - Captive Portal changes
    By default pf::web is no longer exporting it's subroutines. This means that
    all the captive portal scripts in cgi-bin/ will need to be updated to use 
    the full name pf::web::web_node_register() instead of web_node_register().
    If your cgi-bin files are the default ones you don't need to change
    anything. These breaking changes are introduced to allow pf::web::custom to
    redefine any subroutine in pf::web and will allow easier upgrade path for 
    users who need to customize the portal.

    - Violation priority enforcement
    Violation priorities are now properly enforced: 1 means highest priority
    and 10 means lowest priority. Even if documentation said so, before this 
    release, the code enforced it the other way around. This affects what 
    violation is shown on multiple violations (it will favor highest) and has
    most impact when Nessus scanning is used. Since this is a default behavior
    change, you should double check your config!

    - External remediation pages 
    Violations with fully qualified URLs are now handled with new code that 
    uses mod_proxy and mod_rewrite instead of mod_proxy_html. This was done
    because the current implementation is broken out of the box on a CentOS 
    system without manually compiling and installing the mod_proxy_html 
    package. If you used it then reverify all your remediation pages with
    fully qualified URLs as they might be broken now.

    - SMC TS8800M module changes
    A lot of changes were made to this SMC module such that problems occuring
    with the previous module should be resolved now. These fixes also required
    an updated firmware from SMC. Make sure your switch runs at opcode 2.4.5.13
    for the SMC TigerStack 8824M or 8848M to work properly with PacketFence.

    - loadMACintoDB.pl removed
    Dropping loadMACintoDB.pl. Replaced by node import feature see `pfcmd node 
    import` or Node -> Import in the Web Administration interface.

    - connect_and_read.pl and dhcp_dumper moved
    They are now located in addons/.
 
    - deprecated subs
    lib/pf/SNMP.pm's setIsolationVlan, setRegistrationVlan and setNormalVlan 
    are now deprecated and will be removed in the future. Use 
    setVlanByName($ifIndex, $switch_locker_ref, $vlanName) instead. For 
    example: setVlanByName($ifIndex, \%switch_locker, 'guestVlan'); 

o Upgrading from a version prior to 1.9.1:

    - Captive portal using mod_perl
    The captive portal's default mode of operation relies on mod_perl now. 
    The benefit is a tremendous performance gain. If you experience problems 
    with authentication after you upgraded make sure that the cgi file has the
    proper 'use lib' statements to load the authentication modules in conf/. 
    Default configurations should not have any issues.

    - Extreme switches new firmware requirement
    Due to a change in Extreme's code, linkup/linkdown mode now requires at 
    least firmware 12.2. A compatibility layer to support pre-12.2 could be 
    written. Contact us if you are interested.

    - Web Administration interface access control
    Administrators can now give different access levels to users. By default
    all users will be given the admin level rights unless you modify the 
    conf/admin.perm file. See the Administration Guide FAQ for details.

    - pfcmd output change
    pfcmd node edit <mac> ... will no longer output changes made to the node 
    entry. This behavior was due to a side effect rather than a feature and it
    caused some problems so we got rid of it. pf::node::node_modify is also 
    affected.

    - switches.conf: htaccessUser and htaccessPwd deprecated
    Web Services related parameters were added in switches.conf. Because of the
    duplicate functionality we are deprecating the htaccessUser and htaccessPwd
    parameters. Only the Intel Express 460 module is affected. The parameters
    will still work but if you are reading this you should migrate them to the 
    new wsUser, wsPwd and wsTransport parameters.

o Upgrading from a version prior to 1.9.0:

    - Passthrough
    Passthrough is now set to disabled by default. If you need it, make sure
    you re-enable it in your conf/pf.conf. As a reminder, passthrough is the
    mechanism used to allow users trapped in registration or isolation to reach
    certain external URLs or custom violation pages hosted externally. It is 
    not used in a default install.

    - Freeradius 2.x
    We now recommend using freeradius 2.x instead of 1.x for wireless, 802.1x
    or MAC authentication Bypass authentication mechanisms. Freeradius 1.x 
    still works but we are seeing more hang cases with AD 2008, Vista and Win 7.

    - Library update: steps required on manual upgrade
    PacketFence no longer relies on a specific version of the Parse-RecDescent
    library. If you upgraded manually, you should re-generate the precompiled
    grammar by running installer.pl. If you upgraded using the RPM package the
    grammar already comes precompiled.

    - Changes to some OS violations
    Some DHCP fingerprint have been re-labeled to avoid problems with VoIP 
    autodetection. OS::311 is now OS:1102 and OS::315 is now OS::1103. These
    devices (iPhone and HTC Android) are now categorized under Smartphone 
    instead of VoIP phones. Update your configuration accordingly.

    - pfdhcplistener logging in logs/packetfence.log
    We reduced the number of INFO messages that pfdhcplistener was producing
    because it was too verbose. Now only INFORM / OFFER / ACK messages are 
    logged and the fingerprint and node modification messages were 
    consolidated. If you are troubleshooting and need the other messages, make
    sure you increase log verbosity to DEBUG.

    - pfcmd output change
    pfcmd will print "Command not understood. (pfcmd grammar test failed at 
    line 200.)" to STDERR on unrecognized input before showing the usage 
    message. You might have to change your scripts to handle that.

    - Cisco Controller 4400 now named WLC_4400
    To be more consistent, we renamed Cisco::Controller_4400_4_2_130 to 
    Cisco::WLC_4400. If you upgrade make sure you update your conf/switches.conf
    or Configuration -> Switches (in web admin)

    - Output of node lookup changed
    The output of `pfcmd lookup node <mac>` changed. Make sure you update your 
    parsing scripts (if any). This also affects the Node lookup section of the
    Web Admin interface.

    - New run-time perl dependencies Try::Tiny and Readonly::XS (optional but
    will improve performance)

    - New parameter in conf/violations.conf: whitelisted_categories
    Node in a whitelisted category will not be isolated on a given violation.

    - Database change
    A new table and a few fields were added for the new node categorization 
    feature. To upgrade your schema, run:
    mysql -u root -p pf -v < db/upgrade-1.8.6-1.9.0.sql

    - pfsetvlan and conf/switches.conf validation
    If there is a problem in the conf/switches.conf file PacketFence will say 
    so at startup but will still try to run. Before this release, pfsetvlan 
    wouldn't start with a bad config file.

    - Foundry module change
    In order to support port-security some aspects of the Foundry module had
    to change. We are not 100% that the module will still work since we don't
    have the original switch on which linkUp/linkDown support was developped.
    If you experience a regression, please file an issue into our bugtracker.

    - lib/pf/vlan.pm interface changed
    If you built a customized version of vlan.pm in lib/pf/vlan/custom.pm be 
    aware that the parameters expected by vlan_determine_for_node() and 
    custom_getCorrectVlan() changed. Instead of the switch's IP, a switch 
    object (pf::SNMP) is expected. Also, the whole node_info is passed to 
    custom_getCorrectVlan() instead of scalars of node_info's content.

    - Backup script archives locationlog_history records older than a year
    Archives are an SQL dump of the records placed in /root/backup/ by default 
    and never deleted. It will run the first day of each month.

    - Backup script less aggressive about history
    We are now keeping 1 month of locationlog instead of 15 days with the 
    optional database backup script in addons/. Makes more sense for most users.

o Upgrading from a version prior to 1.8.7:

    - No action on wireless deauthentication traps
    PacketFence no longer close locationlog entries based on wireless 
    deauthencation traps. It was causing more problems than anything. See bug
    #880 for details: http://www.packetfence.org/mantis/view.php?id=880

    - Registration login no longer kept in browser session
    We fixed a bug that changes the behavior of the registration login. Before
    if you registered and deregistered while keeping your browser open, you
    would not be presented with the login page if you tried to register again. 
    You would have been automatically authenticated. This is no longer the case.
    You will need to re-authenticate now. You might have relied on that 
    behavior.

o Upgrading from a version prior to 1.8.6:

    - Table format changed
    Migrated tables `configfiles` and `traplog` from type MyISAM to InnoDB. You
    are not required to change the format but if you want, run (at night):  
    mysql> alter table configfile ENGINE = InnoDB;
    mysql> alter table traplog ENGINE = InnoDB;

    - Backup script less aggressive about history
    We are now keeping 15 days of locationlog instead of 2 with the optional 
    database backup script in addons/. Makes more sense for most users.

    - Database schema update
    A new table `locationlog_history` has been added to the database schema. It
    should be useful for people with big locationlog tables. Upgrading your 
    schema is not required but recommended. You can update your schema with:
    mysql -u root -p pf < db/upgrade-1.8.4-1.8.6.sql
    The script migrate-to-locationlog_history.sh in addons/ can help you 
    transition your old records to this new table.

    - Updated conf/ui.conf
    To fix a bug we had to change ui.conf. By default an rpm upgrade will 
    replace ui.conf and save a backup of the previous file to ui.conf.rpmsave.
    If you modified your ui.conf, do not forget to merge your old version with
    this new one.
    
    - New Snort default configuration
    Default configuration for snort changed. Old config can still be found at 
    conf/templates/snort.conf.pre_snort-2.8.

    - Output of pfcmd switchconfig changed
    The output of `pfcmd switchconfig get <ip|all>` changed. Make sure you 
    update your scripts that relies on that output (if any). This also affects 
    the Configuration->Switches section of the Web Admin interface.

    - Fixed an issue with CLI transport for switches/APs: for SSH make sure you
    have 'SSH' and not 'ssh'. Look into the 'Configuration->Switches' or edit
    /usr/local/pf/conf/switches.conf

    - 802.1x module expects 'guest' instead of 'visitor' in node.pid
    We changed the naming of the guest concept from visitor to guest. If you
    allow guests on your network, doublecheck your rlm_perl_packetfence.pl 
    module and align it on your naming (update all to guest or change back to 
    visitor).

o Upgrading from a version prior to 1.8.5:

    - 802.1X freeradius module updated 
    pfcmd_ap.pl's code has been integrated in rlm_perl_packetfence.pl. If you 
    need the performance benefit from this transition, you have two options:
      1) Replace completely your rlm_perl_packetfence.pl with the new one
      2) Migrate your pfcmd_ap.pl manually
         To do so, copy all of pfcmd_ap.pl's code into a sub in 
         rlm_perl_packetfence.pl. Change all the print calls into return calls.
         Remove all exit and make sure you free resources before returning.
    If you don't need the performance improvement, leave things as they are. 
    We will be deprecating the MySQL interface in favor of a better SOAP 
    interface soon.

    - whitelisting MAC addresses is now more consistent across violation types
    Certain types of violation triggers (OS, USERAGENT, VENDORMAC) were not
    honoring the whitelist parameter. The bug is fixed but you might have 
    relied on that behaviour.
    http://www.packetfence.org/mantis/view.php?id=801

    - logging priority now shown in log files
    To improve logging readability, we now include logging priority (ex: DEBUG,
    INFO, WARN, etc.). If you use scripts to parse PacketFence's logs you will
    need to update them.

    - Added new dependencies:
	- perl-LDAP (used to authenticate users trough LDAP during 
	  registration)
	- php-ldap (used to authenticate users connecting to the 
	  Web interface through LDAP)
	- perl-IPC-Cmd (used to generate static routes for registration and
	  isolation routed VLANs)
	- perl-SOAP-Lite (used when receiving alerts from Snort)

    - HUB violation removal
    HUB violations have been removed since they create a lot of false positives.
    http://www.packetfence.org/mantis/view.php?id=793

    - Dynamic uplink fixes
    In certain cases, PacketFence took action on switches where dynamic uplinks
    couldn't be found. The bug is fixed but you might have relied on that 
    behaviour.
    http://www.packetfence.org/mantis/view.php?id=795
    http://www.packetfence.org/mantis/view.php?id=809

    - Source of Correct/Normal VLAN changed
    Correct/Normal VLAN no longer comes from the database's node entry but from
    switches.conf. This is a modified behavior when returning the correct (aka 
    normal) VLAN (in custom_getCorrectVlan). This behavior is redefined by most
    users in lib/pf/vlan/custom.pm (or conf/pfsetvlan.pm in 1.7.x) so it should
    not have any impact for most of you. However, if you relied on the node 
    entry specifying which VLAN is the normal VLAN, this is no longer the case. 
    Now, the correct/normal VLAN is defined by the normalVlan variable in the 
    switch's entry or the default entry in switches.conf. This makes more sense
    for most new installs.


o Upgrading from a version prior to 1.8.4:

    There was no upgrade-specific documentation done prior to 1.8.5.

    - Database schema
    Always make sure that your database schema is up to date. See if upgrade 
    scripts are available in db/.
<|MERGE_RESOLUTION|>--- conflicted
+++ resolved
@@ -34,7 +34,6 @@
     made little sense since portal access is denied from users since a long
     time. This was a legacy from the deprecated ARP mode.
 
-<<<<<<< HEAD
     - Captive portal variables consumption
     Captive portal generation methods now consume portalSession object rather than
     cgi, session and other variables. Please make sure to adapt your custom code (if needed)
@@ -54,12 +53,11 @@
 
     - modified trigger type
     Accounting violations trigger type TOT20GB1M has been renamed to TOT20GB1M.
-=======
+    
     - pf.conf's trapping.registration now enabled by default
     We changed this setting from disabled to enabled by default since we consider
     that registration is a whole part of the process. It is still possible to disable
     this setting by overriding it's default value in pf.conf.
->>>>>>> bb78b731
 
 o Upgrading from a version prior to 3.3.0:
 
