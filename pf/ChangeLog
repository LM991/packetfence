--- conflicted
+++ resolved
@@ -1,17 +1,15 @@
-<<<<<<< HEAD
-2010-09-13      Regis Balzard <rbalzard@inverse.ca>
-	* pf/conf/dhcp_fingerprints.conf: New DHCP fingerprints: Cisco,
-	Netgear Router, Quanta Microsystems, Debian-based Linux, Nokia Tablet, 
-	Symbian OS. Thanks to Sam Winotai (from Loyola Marymount University) 
-	for the contribution! 
-=======
 2010-09-21	Olivier Bilodeau <obilodeau@inverse.ca>
 	* pf/cgi-bin/register.cgi, pf/conf/templates/httpd.conf.apache22, 
 	pf/lib/pf/web.pm, pf/packetfence.spec: Captive portal now using 
 	mod_perl. Huge performance gain. Up to 23x faster on some workloads we
 	tested. Fixes #879;
 	http://www.packetfence.org/bugs/view.php?id=879
->>>>>>> 2d4bc03a
+
+2010-09-13      Regis Balzard <rbalzard@inverse.ca>
+	* pf/conf/dhcp_fingerprints.conf: New DHCP fingerprints: Cisco,
+	Netgear Router, Quanta Microsystems, Debian-based Linux, Nokia Tablet, 
+	Symbian OS. Thanks to Sam Winotai (from Loyola Marymount University) 
+	for the contribution! 
 
 2010-09-20	Regis Balzard <rbalzard@inverse.ca>
 	* pf/lib/pf/SNMP/Nortel/BayStack4500.pm: removed this file 
