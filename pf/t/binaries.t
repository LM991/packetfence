--- conflicted
+++ resolved
@@ -4,11 +4,7 @@
 use warnings;
 use diagnostics;
 
-<<<<<<< HEAD
-use Test::More tests => 25;
-=======
-use Test::More tests => 26;
->>>>>>> fbf6f300
+use Test::More tests => 28;
 
 my @binaries = (
     '/usr/local/pf/configurator.pl',
