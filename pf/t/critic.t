--- conflicted
+++ resolved
@@ -36,14 +36,7 @@
     '/usr/local/pf/bin/flip.pl',
     '/usr/local/pf/bin/pfcmd',
     '/usr/local/pf/bin/pfcmd_vlan',
-<<<<<<< HEAD
-    '/usr/local/pf/cgi-bin/redir.cgi',
-    '/usr/local/pf/cgi-bin/release.cgi',
-    '/usr/local/pf/cgi-bin/register.cgi',
-    '/usr/local/pf/cgi-bin/wispr.cgi',
-=======
     '/usr/local/pf/conf/authentication/guest_managers.pm',
->>>>>>> c22e43e7
     '/usr/local/pf/conf/authentication/kerberos.pm',
     '/usr/local/pf/conf/authentication/ldap.pm',
     '/usr/local/pf/conf/authentication/local.pm',
@@ -106,10 +99,7 @@
     '/usr/local/pf/lib/pf/web/backend_modperl_require.pl',
     '/usr/local/pf/lib/pf/web/captiveportal_modperl_require.pl',
     '/usr/local/pf/lib/pf/web/custom.pm',
-<<<<<<< HEAD
-=======
     '/usr/local/pf/lib/pf/web/guest.pm',
->>>>>>> c22e43e7
     '/usr/local/pf/lib/pf/web/util.pm',
     '/usr/local/pf/lib/pf/web/wispr.pm',
     '/usr/local/pf/lib/pf/WebAPI.pm',
