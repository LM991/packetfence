--- conflicted
+++ resolved
@@ -268,11 +268,7 @@
 
 # test version
 @output = `/usr/local/pf/bin/pfcmd version`;
-<<<<<<< HEAD
-like ( $output[0], qr'PacketFence 2.2.1',
-=======
 like ( $output[0], qr'PacketFence 2.3.0dev',
->>>>>>> 2be666aa
        "pfcmd version is correct" );
 
 # reproducing issue #1206: pid=email@address.com not accepted in pfcmd node view ...
