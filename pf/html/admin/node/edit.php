--- conflicted
+++ resolved
@@ -57,12 +57,11 @@
     case 'status':
       print "<tr><td></td><td>$pretty_key:</td><td>";
       printSelect( array('unreg' => 'Unregistered', 'reg' => 'Registered', 'grace' => 'Grace'), 'hash', $val, "name='$key'");
-<<<<<<< HEAD
-    } elseif ($key == 'category'){
+      break;
+
+    case 'category':
       print "<tr><td></td><td>$pretty_key:</td><td>";
       printSelect(get_nodecategories_for_dropdown(), 'hash', $val, "name='$key'");
-    } else{
-=======
       break;
 
     case 'voip':
@@ -80,7 +79,6 @@
       break;
 
     default:
->>>>>>> 1cf92a86
       print "<tr><td></td><td>$pretty_key:</td><td><input type='text' name='$key' value='$val'>";
     }
 
