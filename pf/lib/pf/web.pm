package pf::web;

=head1 NAME

pf::web - module to generate the different web pages.

=cut

=head1 DESCRIPTION

pf::web contains the functions necessary to generate different web pages:
based on pre-defined templates: login, registration, release, error, status.  

It is possible to customize the behavior of this module by redefining its subs in pf::web::custom.
See F<pf::web::custom> for details.

=head1 CONFIGURATION AND ENVIRONMENT

Read the following template files: F<release.html>, 
F<login.html>, F<enabler.html>, F<error.html>, F<status.html>, 
F<register.html>.

=cut

#TODO all template destination should be variables allowing redefinitions by pf::web::custom
use strict;
use warnings;

use Date::Parse;
use File::Basename;
use HTML::Entities;
use JSON;
use Locale::gettext;
use Log::Log4perl;
use POSIX;
use Template;
use Try::Tiny;

BEGIN {
    use Exporter ();
    our ( @ISA, @EXPORT );
    @ISA = qw(Exporter);
    # No export to force users to use full package name and allowing pf::web::custom to redefine us
    @EXPORT = qw();
}

use pf::config;
use pf::util;
use pf::iplog qw(ip2mac);
use pf::node qw(node_attributes node_view node_modify);
use pf::useragent;
use pf::web::auth; 

=head1 SUBROUTINES

Warning: The list of subroutine is incomplete

=over

=cut

sub web_get_locale {
    my ($cgi,$session) = @_;
    my $logger = Log::Log4perl::get_logger('pf::web');
    my $authorized_locale_txt = $Config{'general'}{'locale'};
    my @authorized_locale_array = split(/,/, $authorized_locale_txt);
    if ( defined($cgi->url_param('lang')) ) {
        $logger->info("url_param('lang') is " . $cgi->url_param('lang'));
        my $user_chosen_language = $cgi->url_param('lang');
        if (grep(/^$user_chosen_language$/, @authorized_locale_array) == 1) {
            $logger->info("setting language to user chosen language "
                 . $user_chosen_language);
            $session->param("lang", $user_chosen_language);
            return $user_chosen_language;
        }
    }
    if ( defined($session->param("lang")) ) {
        $logger->info("returning language " . $session->param("lang")
            . " from session");
        return $session->param("lang");
    }
    return $authorized_locale_array[0];
}

sub generate_release_page {
    my ( $cgi, $session, $destination_url, $mac ) = @_;
    setlocale( LC_MESSAGES, web_get_locale($cgi, $session) );
    bindtextdomain( "packetfence", "$conf_dir/locale" );
    textdomain("packetfence");
    my $ip = get_client_ip($cgi);
    my $vars = {
        logo            => $Config{'general'}{'logo'},
        timer           => $Config{'trapping'}{'redirtimer'},
        destination_url => $destination_url,
        redirect_url => $Config{'trapping'}{'redirecturl'},
        txt_page_title  => gettext("release: enabling network"),
        txt_message     => gettext("network access is being enabled"),
        txt_opera => gettext(
            "There are known issues with the automatic redirection on Opera browsers. " 
            . "Please open a new browser window from time to time to see if your access was enabled."
        ),
        txt_ie => gettext("Some versions of Internet Explorer may take a while before redirection occur."),
        txt_noscript => gettext(
            "If you have scripting turned off, you will not be automatically redirected. "
            . "Please enable scripting or open a new browser window from time to time " 
            . "to see if your access was enabled."
        ),
        txt_timerexpired => gettext(
            "Unable to detect network connectivity. "
            . "Try opening a web page to see if your access has been succesfully enabled."
        ),
        initial_delay => $CAPTIVE_PORTAL{'NET_DETECT_INITIAL_DELAY'},
        retry_delay => $CAPTIVE_PORTAL{'NET_DETECT_RETRY_DELAY'},
        external_ip => $Config{'captive_portal'}{'network_detection_ip'},
        txt_help => gettext("help: provide info"),
        list_help_info  => [
            { name => gettext('IP'),  value => $ip },
            { name => gettext('MAC'), value => $mac }
        ],
    };

    # override destination_url if we enabled the always_use_redirecturl option
    if (isenabled($Config{'trapping'}{'always_use_redirecturl'})) {
        $vars->{'destination_url'} = $Config{'trapping'}{'redirecturl'};
    }

    my $html_txt;
    my $template = Template->new({ INCLUDE_PATH => [$CAPTIVE_PORTAL{'TEMPLATE_DIR'}], });
    $template->process( "release.html", $vars, \$html_txt );

    my $cookie = $cgi->cookie( CGISESSID => $session->id );
    print $cgi->header(
        -cookie         => $cookie,
        -Content_length => length($html_txt),
        -Connection     => 'Close'
    );
    print STDOUT $html_txt;
    exit;
}

sub generate_scan_start_page {
    my ( $cgi, $session, $destination_url ) = @_;

    setlocale( LC_MESSAGES, web_get_locale($cgi, $session) );
    bindtextdomain( "packetfence", "$conf_dir/locale" );
    textdomain("packetfence");

    my $ip = get_client_ip($cgi);
    my $mac = ip2mac($ip);
    my $vars = {
        logo            => $Config{'general'}{'logo'},
        timer           => $Config{'scan'}{'duration'},
        destination_url => $destination_url,
        txt_page_title  => gettext("scan: scan in progress"),
        txt_message     => sprintf(
            gettext("system scan in progress"),
            $Config{'scan'}{'duration'}
        ),
        txt_enabling => gettext("Scanning ..."),
        txt_help => gettext("help: provide info"),
        list_help_info  => [
            { name => gettext('IP'),  value => $ip },
            { name => gettext('MAC'), value => $mac }
        ],
        txt_noscript => gettext(
            "If you have scripting turned off, you will not be automatically redirected. "
            . "Please enable scripting or open a new browser window from time to time " 
            . "to see if your access was enabled."
        ),
    };
    # Once the progress bar is over, try redirecting
    my $html_txt;
    my $template = Template->new({ INCLUDE_PATH => [$CAPTIVE_PORTAL{'TEMPLATE_DIR'}], } );
    $template->process( "scan.html", $vars, \$html_txt );
    my $cookie = $cgi->cookie( CGISESSID => $session->id );
    print $cgi->header(
        -cookie         => $cookie,
        -Content_length => length($html_txt),
        -Connection     => 'Close'
    );
    print STDOUT $html_txt;
    exit;
}

sub generate_login_page {
    my ( $cgi, $session, $destination_url, $mac, $err ) = @_;
    setlocale( LC_MESSAGES, web_get_locale($cgi, $session) );
    bindtextdomain( "packetfence", "$conf_dir/locale" );
    textdomain("packetfence");
    my $ip = get_client_ip($cgi);
    my $vars = {
        txt_page_title  => gettext('Login'),
        logo            => $Config{'general'}{'logo'},
        destination_url => $destination_url,
        txt_all_systems_must_be_registered => gettext("register: all systems must be registered"),
        txt_to_complete => gettext("register: to complete"),
        txt_username    => gettext('Username'),
        txt_login       => gettext('Login'),
        txt_password    => gettext('Password'),
        txt_select_authentication => gettext("select authentication"),
        txt_aup => gettext("Acceptable Use Policy"),
        txt_accept_terms => gettext("I accept the terms"),
        txt_accept_terms_mobile => gettext("I have read and accept the terms"),
        txt_help        => gettext("help: provide info"),
        list_help_info  => [
            { name => gettext('IP'),  value => $ip },
            { name => gettext('MAC'), value => $mac }
        ],
    };
    if ( defined($err) ) {
        if ( $err == 3 ) {
            $vars->{'txt_auth_error'} = gettext('You need to accept the terms before proceeding any further.');
        } elsif ( $err == 2 ) {
            $vars->{'txt_auth_error'} = gettext(
                'error: unable to validate credentials at the moment');
        } elsif ( $err == 1 ) {
            $vars->{'txt_auth_error'}
                = gettext('error: invalid login or password');
        }
    }

    # return login
    $vars->{'login'} = encode_entities($cgi->param("login"));

    # authentication
    $vars->{selected_auth} = encode_entities($cgi->param("auth")) || $Config{'registration'}{'default_auth'}; 
    $vars->{list_authentications} = pf::web::auth::list_enabled_auth_types();

    my $cookie = $cgi->cookie( CGISESSID => $session->id );
    print $cgi->header( -cookie => $cookie );

    my $template = Template->new( { INCLUDE_PATH => [$CAPTIVE_PORTAL{'TEMPLATE_DIR'}], } );
    $template->process( "login.html", $vars );
    exit;
}

sub generate_enabler_page {
    my ( $cgi, $session, $destination_url, $violation_id, $enable_text ) = @_;
    setlocale( LC_MESSAGES, web_get_locale($cgi, $session) );
    bindtextdomain( "packetfence", "$conf_dir/locale" );
    textdomain("packetfence");
    my $vars = {
        logo            => $Config{'general'}{'logo'},
        destination_url => $destination_url,
        violation_id    => $violation_id,
        enable_text     => $enable_text,
        txt_print       => gettext('Print this page'),
    };

    my $cookie = $cgi->cookie( CGISESSID => $session->id );
    print $cgi->header( -cookie => $cookie );

    my $template = Template->new({ INCLUDE_PATH => [$CAPTIVE_PORTAL{'TEMPLATE_DIR'}], });
    $template->process( "enabler.html", $vars );
    exit;
}

sub generate_redirect_page {
    my ( $cgi, $session, $violation_url, $destination_url ) = @_;
    setlocale( LC_MESSAGES, web_get_locale($cgi, $session) );
    bindtextdomain( "packetfence", "$conf_dir/locale" );
    textdomain("packetfence");
    my $vars = {
        logo            => $Config{'general'}{'logo'},
        violation_url   => $violation_url,
        destination_url => $destination_url,
        txt_page_title => gettext('Quarantine Established!'),
    };

    my $cookie = $cgi->cookie( CGISESSID => $session->id );
    print $cgi->header( -cookie => $cookie );

    my $template = Template->new( { INCLUDE_PATH => [$CAPTIVE_PORTAL{'TEMPLATE_DIR'}], } );
    $template->process( "redirect.html", $vars );
    exit;
}

=item generate_aup_standalone_page

Called when someone clicked on /aup which is the pop=up URL for mobile phones.

=cut
sub generate_aup_standalone_page {
    my ( $cgi, $session, $mac ) = @_;
    setlocale( LC_MESSAGES, web_get_locale($cgi, $session) );
    bindtextdomain( "packetfence", "$conf_dir/locale" );
    textdomain("packetfence");
    my $ip = get_client_ip($cgi);
    my $vars = {
        logo          => $Config{'general'}{'logo'},
        txt_page_title => gettext('Acceptable Use Policy'),
        txt_help        => gettext("help: provide info"),
        list_help_info  => [
            { name => gettext('IP'),  value => $ip },
            { name => gettext('MAC'), value => $mac }
        ],
    };

    my $cookie = $cgi->cookie( CGISESSID => $session->id );
    print $cgi->header( -cookie => $cookie );

    my $template = Template->new( { INCLUDE_PATH => [$CAPTIVE_PORTAL{'TEMPLATE_DIR'}], }
    );
    $template->process( "aup.html", $vars );
    exit;
}

sub generate_scan_status_page {
    my ( $cgi, $session, $scan_start_time, $destination_url ) = @_;
    my $refresh_timer = 10; # page will refresh each 10 seconds

    setlocale( LC_MESSAGES, web_get_locale($cgi, $session) );
    bindtextdomain( "packetfence", "$conf_dir/locale" );
    textdomain("packetfence");

    my $ip = get_client_ip($cgi);
    my $mac = ip2mac($ip);
    my $vars = {
        logo             => $Config{'general'}{'logo'},
        txt_page_title   => gettext('scan: scan in progress'),
        txt_page_header  => gettext('scan: scan in progress'),
        txt_message      => sprintf(gettext('scan in progress contact support if too long'), $scan_start_time),
        txt_auto_refresh => sprintf(gettext('automatically refresh'), $refresh_timer),
        destination_url  => $destination_url,
        refresh_timer    => $refresh_timer,
        txt_help        => gettext("help: provide info"),
        list_help_info  => [
            { name => gettext('IP'),  value => $ip },
            { name => gettext('MAC'), value => $mac }
        ],
    };

    my $cookie = $cgi->cookie( CGISESSID => $session->id );
    print $cgi->header( -cookie => $cookie );

    my $template = Template->new( { INCLUDE_PATH => [$CAPTIVE_PORTAL{'TEMPLATE_DIR'}], } );
    $template->process( "scan-in-progress.html", $vars );
    exit;
}

sub generate_error_page {
    my ( $cgi, $session, $error_msg ) = @_;
    setlocale( LC_MESSAGES, web_get_locale($cgi, $session) );
    bindtextdomain( "packetfence", "$conf_dir/locale" );
    textdomain("packetfence");
    my $vars = {
        logo            => $Config{'general'}{'logo'},
        txt_page_title  => gettext('Sorry'),
        txt_page_header => gettext('Sorry'),
        txt_help        => gettext('help: provide info'),
    };
    # TODO: this is ugly, we shouldn't do something based on error message provided
    if ( $error_msg eq 'error: only register max nodes' ) {
        my $maxnodes = 0;
        $maxnodes = $Config{'registration'}{'maxnodes'}
            if ( defined $Config{'registration'}{'maxnodes'} );
        $vars->{txt_message} = sprintf( gettext($error_msg), $maxnodes );
    } else {
        $vars->{txt_message} = gettext($error_msg);
    }

    my $ip = get_client_ip($cgi);
    push @{ $vars->{list_help_info} },
        { name => gettext('IP'), value => $ip };
    my $mac = ip2mac($ip);
    if ($mac) {
        push @{ $vars->{list_help_info} },
            { name => gettext('MAC'), value => $mac };
    }

    my $cookie = $cgi->cookie( CGISESSID => $session->id );
    print $cgi->header( -cookie => $cookie );

    my $template = Template->new( { INCLUDE_PATH => [$CAPTIVE_PORTAL{'TEMPLATE_DIR'}], } );
    $template->process( "error.html", $vars );
    exit;
}

# ugly hack - fix me!
sub generate_status_page {
    my ( $cgi, $session, $mac ) = @_;

    my $node_info = node_attributes($mac);
    if ( $session->param("username") ne $node_info->{'pid'} ) {
        generate_error_page( $cgi, $session,
            "error: access denied not owner" );
        exit(0);
    }

    setlocale( LC_MESSAGES, web_get_locale($cgi, $session) );
    bindtextdomain( "packetfence", "$conf_dir/locale" );
    textdomain("packetfence");

    my $ip   = get_client_ip($cgi);
    my $vars = {
        logo            => $Config{'general'}{'logo'},
        txt_page_title  => gettext('Status'),
        txt_page_header => gettext('Status'),
        txt_addresses   => gettext('Addresses'),
        txt_violations  => gettext('Violations'),
        txt_print       => gettext('Print this page'),
        txt_deregister  => gettext('De-register node'),
        txt_node        => gettext('Node'),
        txt_help        => gettext("help: provide info"),
        list_help_info  => [
            { name => gettext('IP'),  value => $ip },
            { name => gettext('MAC'), value => $mac }
        ],
    };
    $vars->{list_addresses} = [
        { name => gettext('IP'),  value => $ip },
        { name => gettext('MAC'), value => $mac },
        {   name  => gettext('Hostname'),
            value => $node_info->{'computername'}
        },
        {   name  => gettext('Gateway') . ' (' . gettext('IP') . ')',
            value => ip2gateway($ip)
        },
        {   name  => gettext('Gateway') . ' (' . gettext('MAC') . ')',
            value => ip2mac( ip2gateway($ip) )
        },
    ];
    $vars->{list_node_info} = [
        {   name  => gettext('Status'),
            value => gettext( $node_info->{'status'} )
        },
        { name => gettext('PID'), value => $node_info->{'pid'} },
    ];
    require pf::violation;
    require pf::class;
    my @violations = pf::violation::violation_view_open($mac);

    foreach my $violation (@violations) {
        my $class_info = pf::class::class_view( $violation->{'vid'} );
        push @{ $vars->{list_violations} },
            {
            name  => $class_info->{'description'},
            value => $violation->{'status'}
            };
    }

    my $cookie = $cgi->cookie( CGISESSID => $session->id );
    print $cgi->header( -cookie => $cookie );
    my $template = Template->new( { INCLUDE_PATH => [$CAPTIVE_PORTAL{'TEMPLATE_DIR'}], } );
    $template->process( "status.html", $vars );
    exit;
}

=item generate_status_json

Gives information about current node in JSON format

=cut
sub generate_status_json {
    my ( $cgi, $session, $mac ) = @_;

    my $node_info = node_view($mac);
    my $ip = pf::web::get_client_ip($cgi);

    print $cgi->header( 'application/json' );
    print objToJson({
        'mac' => $mac,
        'ip' => $ip,
        'hostname' => $node_info->{'computername'},
        'status' => $node_info->{'status'},
        'pid' => $node_info->{'pid'},
        'nbopenviolations' => $node_info->{'nbopenviolations'}
    });

    exit;
}

=item web_node_register

This sub is meant to be redefined by pf::web::custom to fit your specific needs.
See F<pf::web::custom> for examples.

=cut
sub web_node_register {
    my ( $cgi, $session, $mac, $pid, %info ) = @_;
    my $logger = Log::Log4perl::get_logger('pf::web');

    # we are good, push the registration
    return _sanitize_and_register($mac, $pid, %info);
}

sub _sanitize_and_register {
    my ( $mac, $pid, %info ) = @_;
    my $logger = Log::Log4perl::get_logger('pf::web');
    my $info;

    foreach my $key ( keys %info ) {
        $info{$key} =~ s/[^0-9a-zA-Z_\*\.\-\:_\;\@\ ]/ /g;
        $info .= $key . '="' . $info{$key} . '",';
    }
    chop($info);
    $logger->info(
        "calling $bin_dir/pfcmd 'manage register $mac \"$pid\" $info'");
    my $cmd    = $bin_dir . "/pfcmd 'manage register $mac \"$pid\" $info'";
    my $output = qx/$cmd/;
    return 1;
}

=item web_node_record_user_agent

Records User-Agent for the provided node and triggers violations.

=cut
sub web_node_record_user_agent {
    my ( $mac, $user_agent ) = @_;
    my $logger = Log::Log4perl::get_logger('pf::web');
    
    # caching useragents, if it's the same don't bother triggering violations
    my $cached_useragent = $main::useragent_cache->get($mac);

    # Cache hit
    return if (defined($cached_useragent) && $user_agent eq $cached_useragent);

    # Caching and updating node's info
    $logger->trace("adding $mac user-agent to cache");
    $main::useragent_cache->set( $mac, $user_agent, "5 minutes");

    # Recording useragent
    $logger->info("Updating node $mac user_agent with useragent: '$user_agent'");
    node_modify($mac, ('user_agent' => $user_agent));

    # updates the node_useragent information and fires relevant violations triggers
    return pf::useragent::process_useragent($mac, $user_agent);
}

sub web_user_authenticate {
    my ( $cgi, $session ) = @_;
    my $logger = Log::Log4perl::get_logger('pf::web');
    $logger->trace("authentication attempt");

    # TODO extract these magic digits in constants
    # return (1,0) for successfull authentication
    # return (0,2) for inability to check credentials
    # return (0,1) for wrong login/password
    # return (0,0) for first attempt

    if (   $cgi->param("username") && $cgi->param("password") && $cgi->param("auth") ) {

        # acceptable use pocliy accepted?
        if (!defined($cgi->param("aup_signed")) || !$cgi->param("aup_signed")) {
            return ( 0 , 3 );
        }

        my $auth = $cgi->param("auth");

        # validates if supplied auth type is allowed by configuration
        my @auth_choices = split( /\s*,\s*/, $Config{'registration'}{'auth'} );
        if ( grep( { $_ eq $auth } @auth_choices ) == 0 ) {
            return ( 0, 2 );
        }

        my ($authenticator, $authReturn, $err);
        try {
            $authenticator = pf::web::auth::get_instance($auth);
            # validate login and password
            ( $authReturn, $err ) = $authenticator->authenticate( $cgi->param("username"), $cgi->param("password") );
        } catch {
            $logger->error("Authentication module authentication::$auth failed. $_");
        };
        if (!defined($authReturn)) {
            return ( 0, 2 );
        } elsif( $authReturn == 1 ) {
            #save login into session
            $session->param( "username", $cgi->param("username") );
            $session->param( "authType", $auth );
        }
        return ( $authReturn, $err );
    }
    return ( 0, 0 );
}

sub generate_registration_page {
    my ( $cgi, $session, $destination_url, $mac, $pagenumber ) = @_;
    my $logger = Log::Log4perl::get_logger('pf::web');
    $pagenumber = 1 if (!defined($pagenumber));

    setlocale( LC_MESSAGES, web_get_locale($cgi, $session) );
    bindtextdomain( "packetfence", "$conf_dir/locale" );
    textdomain("packetfence");

    my $cookie = $cgi->cookie( CGISESSID => $session->id );
    print $cgi->header( -cookie => $cookie );
    my $ip   = get_client_ip($cgi);
    my $vars = {
        logo            => $Config{'general'}{'logo'},
        deadline        => $Config{'registration'}{'skip_deadline'},
        destination_url => $destination_url,
        txt_page_title  => gettext("PacketFence Registration System"),
        txt_page_header => gettext("PacketFence Registration System"),
        txt_help        => gettext("help: provide info"),
        list_help_info  => [
            { name => gettext('IP'),  value => $ip },
            { name => gettext('MAC'), value => $mac }
        ],
        reg_page_content_file => "register_$pagenumber.html",
    };

    # generate list of locales
    my $authorized_locale_txt = $Config{'general'}{'locale'};
    my @authorized_locale_array = split(/,/, $authorized_locale_txt);
    if ( scalar(@authorized_locale_array) == 1 ) {
        push @{ $vars->{list_locales} },
            { name => 'locale', value => $authorized_locale_array[0] };
    } else {
        foreach my $authorized_locale (@authorized_locale_array) {
            push @{ $vars->{list_locales} },
                { name => 'locale', value => $authorized_locale };
        }
    }

    if ( $pagenumber == $Config{'registration'}{'nbregpages'} ) {
        $vars->{'button_text'} = gettext($Config{'registration'}{'button_text'});
        $vars->{'form_action'} = '/authenticate';
    } else {
        $vars->{'button_text'} = gettext("Next page");
        $vars->{'form_action'} = '/authenticate?mode=next_page&page=' . ( int($pagenumber) + 1 );
    }

<<<<<<< HEAD
    my $template = Template->new(
        { INCLUDE_PATH => ["$install_dir/html/user/content/templates"], } );
=======
    # check to see if node can skip reg
    if ( ( $pagenumber == $Config{'registration'}{'nbregpages'} )
        && !( $Config{'network'}{'mode'} =~ /vlan/i ) )
    {
        my $node_info = node_attributes($mac);
        my $detect_date       = str2time( $node_info->{'detect_date'} );
        my $registration_mode = $Config{'registration'}{'skip_mode'};

        my $skip_allowed_until = 0;
        if ( isdisabled($registration_mode) ) {
            $skip_allowed_until = 0;
            $logger->info( $node_info->{'mac'}
                    . " is not allowed to skip registration - skip_mode is disabled"
            );
        } else {
            if ( $registration_mode eq "deadline" ) {
                $skip_allowed_until
                    = $Config{'registration'}{'skip_deadline'};
            } elsif ( $registration_mode eq "window" ) {
                $skip_allowed_until
                    = $detect_date + $Config{'registration'}{'skip_window'};
            }

            my $skip_until = POSIX::strftime( "%Y-%m-%d %H:%M:%S",
                POSIX::localtime($skip_allowed_until) );
            if ( time < $skip_allowed_until ) {
                $logger->info( $node_info->{'mac'}
                        . " allowed to skip registration until $skip_until" );
                $vars->{'txt_skip_registration'}
                    = gettext("register: skip registration");
            } else {
                $logger->info( $node_info->{'mac'}
                        . " is not allowed to skip registration - deadline passed at $skip_until - "
                );
            }
        }
    }

    my $template = Template->new( { INCLUDE_PATH => [$CAPTIVE_PORTAL{'TEMPLATE_DIR'}], } );
>>>>>>> b3154dc4
    $template->process( "register.html", $vars );
    exit;
}

=item generate_pending_page

Shows a page to user saying registration is pending.

=cut
sub generate_pending_page {
    my ( $cgi, $session, $destination_url, $mac ) = @_;
    setlocale( LC_MESSAGES, web_get_locale($cgi, $session) );
    bindtextdomain( "packetfence", "$conf_dir/locale" );
    textdomain("packetfence");
    my $ip = $cgi->remote_addr;
    my $vars = {
        logo            => $Config{'general'}{'logo'},
        txt_page_title  => "Registration pending",
        txt_page_header => "Registration pending",
        txt_help        => gettext('help: provide info'),
        list_help_info  => [
            { name => gettext('IP'),  value => $ip },
            { name => gettext('MAC'), value => $mac }
        ],
        destination_url => $destination_url,
        redirect_url => $Config{'trapping'}{'redirecturl'},
        txt_opera => gettext(
            "There are known issues with the automatic redirection on Opera browsers. " 
            . "Please open a new browser window from time to time to see if your access was enabled."
        ),
        txt_ie => gettext("Some versions of Internet Explorer may take a while before redirection occur."),
        txt_noscript => gettext(
            "If you have scripting turned off, you will not be automatically redirected. "
            . "Please enable scripting or open a new browser window from time to time " 
            . "to see if your access was enabled."
        ),
        txt_pending => gettext(
            "Your registration is pending approval. "
            . "Once approved you will be automatically redirected."
        ),
        initial_delay => $CAPTIVE_PORTAL{'NET_DETECT_PENDING_INITIAL_DELAY'},
        retry_delay => $CAPTIVE_PORTAL{'NET_DETECT_PENDING_RETRY_DELAY'},
        external_ip => $Config{'captive_portal'}{'network_detection_ip'},
    };

    # override destination_url if we enabled the always_use_redirecturl option
    if (isenabled($Config{'trapping'}{'always_use_redirecturl'})) {
        $vars->{'destination_url'} = $Config{'trapping'}{'redirecturl'};
    }

    my $cookie = $cgi->cookie( CGISESSID => $session->id );
    print $cgi->header( -cookie => $cookie );

    my $template = Template->new( { INCLUDE_PATH => [$CAPTIVE_PORTAL{'TEMPLATE_DIR'}], } );
    $template->process("pending.html", $vars);
    exit;
}

=item get_client_ip

Returns IP address of the client reaching the captive portal. 
Either directly connected or through a proxy.

=cut
sub get_client_ip {
    my ($cgi) = @_;
    my $logger = Log::Log4perl::get_logger('pf::web');

    $logger->trace("request for client IP");

    # we fetch CGI's remote address
    # if user is behind a proxy it's not sufficient since we'll get the proxy's IP
    my $directly_connected_ip = $cgi->remote_addr();

    # handling most common case first
    if ($directly_connected_ip ne LOOPBACK_IPV4) {
        return $directly_connected_ip;
    }

    # proxied?
    if (defined($ENV{'HTTP_X_FORWARDED_FOR'})) {
        my $proxied_ip = $ENV{'HTTP_X_FORWARDED_FOR'};
        $logger->debug(
            "Remote Address is ".LOOPBACK_IPV4.". Client is proxied? "
            . "Returning: $proxied_ip according to HTTP Headers"
        );
        return $proxied_ip;
    }

    $logger->debug("Remote Address is ".LOOPBACK_IPV4." but no further hints of client IP in HTTP Headers");
    return $directly_connected_ip;
}

=back

=head1 AUTHOR

David LaPorte <david@davidlaporte.org>

Kevin Amorin <kev@amorin.org>

Dominik Gehl <dgehl@inverse.ca>

Olivier Bilodeau <obilodeau@inverse.ca>

=head1 COPYRIGHT

Copyright (C) 2005 David LaPorte

Copyright (C) 2005 Kevin Amorin

Copyright (C) 2008-2011 Inverse inc.

=head1 LICENSE

This program is free software; you can redistribute it and/or
modify it under the terms of the GNU General Public License
as published by the Free Software Foundation; either version 2
of the License, or (at your option) any later version.

This program is distributed in the hope that it will be useful,
but WITHOUT ANY WARRANTY; without even the implied warranty of
MERCHANTABILITY or FITNESS FOR A PARTICULAR PURPOSE.  See the
GNU General Public License for more details.

You should have received a copy of the GNU General Public License
along with this program; if not, write to the Free Software
Foundation, Inc., 51 Franklin Street, Fifth Floor, Boston, MA  02110-1301,
USA.

=cut

1;<|MERGE_RESOLUTION|>--- conflicted
+++ resolved
@@ -621,50 +621,7 @@
         $vars->{'form_action'} = '/authenticate?mode=next_page&page=' . ( int($pagenumber) + 1 );
     }
 
-<<<<<<< HEAD
-    my $template = Template->new(
-        { INCLUDE_PATH => ["$install_dir/html/user/content/templates"], } );
-=======
-    # check to see if node can skip reg
-    if ( ( $pagenumber == $Config{'registration'}{'nbregpages'} )
-        && !( $Config{'network'}{'mode'} =~ /vlan/i ) )
-    {
-        my $node_info = node_attributes($mac);
-        my $detect_date       = str2time( $node_info->{'detect_date'} );
-        my $registration_mode = $Config{'registration'}{'skip_mode'};
-
-        my $skip_allowed_until = 0;
-        if ( isdisabled($registration_mode) ) {
-            $skip_allowed_until = 0;
-            $logger->info( $node_info->{'mac'}
-                    . " is not allowed to skip registration - skip_mode is disabled"
-            );
-        } else {
-            if ( $registration_mode eq "deadline" ) {
-                $skip_allowed_until
-                    = $Config{'registration'}{'skip_deadline'};
-            } elsif ( $registration_mode eq "window" ) {
-                $skip_allowed_until
-                    = $detect_date + $Config{'registration'}{'skip_window'};
-            }
-
-            my $skip_until = POSIX::strftime( "%Y-%m-%d %H:%M:%S",
-                POSIX::localtime($skip_allowed_until) );
-            if ( time < $skip_allowed_until ) {
-                $logger->info( $node_info->{'mac'}
-                        . " allowed to skip registration until $skip_until" );
-                $vars->{'txt_skip_registration'}
-                    = gettext("register: skip registration");
-            } else {
-                $logger->info( $node_info->{'mac'}
-                        . " is not allowed to skip registration - deadline passed at $skip_until - "
-                );
-            }
-        }
-    }
-
     my $template = Template->new( { INCLUDE_PATH => [$CAPTIVE_PORTAL{'TEMPLATE_DIR'}], } );
->>>>>>> b3154dc4
     $template->process( "register.html", $vars );
     exit;
 }
