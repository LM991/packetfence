package pf::web;

=head1 NAME

pf::web - module to generate the different web pages.

=cut

=head1 DESCRIPTION

pf::web contains the functions necessary to generate different web pages:
based on pre-defined templates: login, registration, release, error, status.  

It is possible to customize the behavior of this module by redefining its subs in pf::web::custom.
See F<pf::web::custom> for details.

=head1 CONFIGURATION AND ENVIRONMENT

Read the following template files: F<release.html>, 
F<login.html>, F<enabler.html>, F<error.html>, F<status.html>, 
F<register.html>.

=cut

use strict;
use warnings;
use Date::Parse;
use File::Basename;
use POSIX;
use Template;
use Locale::gettext;
use Log::Log4perl;

BEGIN {
    use Exporter ();
    our ( @ISA, @EXPORT );
    @ISA = qw(Exporter);
<<<<<<< HEAD
    @EXPORT = qw(
        generate_release_page generate_login_page generate_enabler_page generate_redirect_page 
        generate_error_page generate_status_page generate_registration_page web_node_register 
        web_node_record_user_agent web_user_authenticate generate_scan_start_page generate_scan_status_page
        get_client_ip
    );
=======
    # No export to force users to use full package name and allowing pf::web::custom to redefine us
    @EXPORT = qw();
>>>>>>> 53e6d152
}

use pf::config;
use pf::util;
use pf::iplog qw(ip2mac);
use pf::node qw(node_view node_modify);
use pf::useragent;

=head1 SUBROUTINES

<<<<<<< HEAD
=over

=cut
=======
Warning: The list of subroutine is incomplete

=over

=cut

>>>>>>> 53e6d152
sub web_get_locale {
    my ($cgi,$session) = @_;
    my $logger = Log::Log4perl::get_logger('pf::web');
    my $authorized_locale_txt = $Config{'general'}{'locale'};
    my @authorized_locale_array = split(/,/, $authorized_locale_txt);
    if ( defined($cgi->url_param('lang')) ) {
        $logger->info("url_param('lang') is " . $cgi->url_param('lang'));
        my $user_chosen_language = $cgi->url_param('lang');
        if (grep(/^$user_chosen_language$/, @authorized_locale_array) == 1) {
            $logger->info("setting language to user chosen language "
                 . $user_chosen_language);
            $session->param("lang", $user_chosen_language);
            return $user_chosen_language;
        }
    }
    if ( defined($session->param("lang")) ) {
        $logger->info("returning language " . $session->param("lang")
            . " from session");
        return $session->param("lang");
    }
    return $authorized_locale_array[0];
}

sub generate_release_page {
    my ( $cgi, $session, $destination_url ) = @_;
    setlocale( LC_MESSAGES, web_get_locale($cgi, $session) );
    bindtextdomain( "packetfence", "$conf_dir/locale" );
    textdomain("packetfence");
    my $vars = {
        logo            => $Config{'general'}{'logo'},
        timer           => $Config{'trapping'}{'redirtimer'},
        destination_url => $destination_url,
        txt_page_title  => gettext("release: enabling network"),
        txt_message     => sprintf(
            gettext("network access is being enabled"),
            $Config{'trapping'}{'redirtimer'}
        ),
        txt_enabling => gettext("Enabling ..."),
    };
    if ( $Config{'network'}{'mode'} =~ /vlan/i ) {
        $vars->{js_action} = "var action = function()
{
  hidebar();
  var toReplace=document.getElementById('toReplace');
  toReplace.innerHTML = '<font face=\"Arial\">"
            . gettext("release: reopen browser")
            . "</font>';
}";
    } else {
        $vars->{js_action} = <<EOT;
var action = function() 
{
  hidebar();
  top.location.href=destination_url;
}
EOT
    }
    if ( -r "$conf_dir/templates/release.pl" ) {
        my $include_fh;
        open $include_fh, '<', "$conf_dir/templates/release.pl";
        while (<$include_fh>) {
            eval $_;
        }
        close $include_fh;
    }
    my $html_txt;
    my $template = Template->new(
        { INCLUDE_PATH => ["$install_dir/html/user/content/templates"], } );
    $template->process( "release.html", $vars, \$html_txt );
    my $cookie = $cgi->cookie( CGISESSID => $session->id );
    print $cgi->header(
        -cookie         => $cookie,
        -Content_length => length($html_txt),
        -Connection     => 'Close'
    );
    print STDOUT $html_txt;
    exit;
}

sub generate_scan_start_page {
    my ( $cgi, $session, $destination_url ) = @_;
    setlocale( LC_MESSAGES, web_get_locale($cgi, $session) );
    bindtextdomain( "packetfence", "$conf_dir/locale" );
    textdomain("packetfence");
    my $vars = {
        logo            => $Config{'general'}{'logo'},
        timer           => $Config{'scan'}{'duration'},
        destination_url => $destination_url,
        txt_page_title  => gettext("scan: scan in progress"),
        txt_message     => sprintf(
            gettext("system scan in progress"),
            $Config{'scan'}{'duration'}
        ),
        txt_enabling => gettext("Scanning ..."),
    };
    # Once the progress bar is over, try redirecting
    $vars->{js_action} = "var action = function() { top.location.href=destination_url; }";
    my $html_txt;
    my $template = Template->new(
        { INCLUDE_PATH => ["$install_dir/html/user/content/templates"], } );
    $template->process( "release.html", $vars, \$html_txt );
    my $cookie = $cgi->cookie( CGISESSID => $session->id );
    print $cgi->header(
        -cookie         => $cookie,
        -Content_length => length($html_txt),
        -Connection     => 'Close'
    );
    print STDOUT $html_txt;
    exit;
}


sub generate_login_page {
    my ( $cgi, $session, $post_uri, $destination_url, $err ) = @_;
    setlocale( LC_MESSAGES, web_get_locale($cgi, $session) );
    bindtextdomain( "packetfence", "$conf_dir/locale" );
    textdomain("packetfence");
    my $vars = {
        logo            => $Config{'general'}{'logo'},
        destination_url => $destination_url,
        post_uri        => $post_uri,
        txt_username    => gettext('Username'),
        txt_login       => gettext('Login'),
        txt_password    => gettext('Password'),
        txt_page_title  => gettext('Login'),
        txt_select_authentications =>
            gettext("register: select authentications"),
        txt_page_header => gettext('Login')
    };
    if ( defined($err) ) {
        if ( $err == 2 ) {
            $vars->{'txt_auth_error'} = gettext(
                'error: unable to validate credentials at the moment');
        } elsif ( $err == 1 ) {
            $vars->{'txt_auth_error'}
                = gettext('error: invalid login or password');
        }
    }

    my @auth = split( /\s*,\s*/, $Config{'registration'}{'auth'} );

    #
    # if no skip and one Auth type you don't need a pull down...
    if ( scalar(@auth) == 1 ) {
        push @{ $vars->{list_authentications} },
            { name => 'auth', value => $auth[0] };
    } else {
        foreach my $auth (@auth) {
            my $auth_name = $auth;
            push @{ $vars->{list_authentications} },
                { name => $auth, value => $auth };
        }
    }

    my $cookie = $cgi->cookie( CGISESSID => $session->id );
    print $cgi->header( -cookie => $cookie );
    if ( -r "$conf_dir/templates/login.pl" ) {
        my $include_fh;
        open $include_fh, '<', "$conf_dir/templates/login.pl";
        while (<$include_fh>) {
            eval $_;
        }
        close $include_fh;
    }
    my $template = Template->new(
        { INCLUDE_PATH => ["$install_dir/html/user/content/templates"], } );
    $template->process( "login.html", $vars );
    exit;
}

sub generate_enabler_page {
    my ( $cgi, $session, $destination_url, $violation_id, $enable_text ) = @_;
    setlocale( LC_MESSAGES, web_get_locale($cgi, $session) );
    bindtextdomain( "packetfence", "$conf_dir/locale" );
    textdomain("packetfence");
    my $vars = {
        logo            => $Config{'general'}{'logo'},
        destination_url => $destination_url,
        violation_id    => $violation_id,
        enable_text     => $enable_text,
        txt_print       => gettext('Print this page'),
    };

    my $cookie = $cgi->cookie( CGISESSID => $session->id );
    print $cgi->header( -cookie => $cookie );
    if ( -r "$conf_dir/templates/enabler.pl" ) {
        my $include_fh;
        open $include_fh, '<', "$conf_dir/templates/enabler.pl";
        while (<$include_fh>) {
            eval $_;
        }
        close $include_fh;
    }
    my $template = Template->new(
        { INCLUDE_PATH => ["$install_dir/html/user/content/templates"], } );
    $template->process( "enabler.html", $vars );
    exit;
}

sub generate_redirect_page {
    my ( $cgi, $session, $violation_url, $destination_url ) = @_;
    setlocale( LC_MESSAGES, web_get_locale($cgi, $session) );
    bindtextdomain( "packetfence", "$conf_dir/locale" );
    textdomain("packetfence");
    my $vars = {
        logo            => $Config{'general'}{'logo'},
        violation_url   => $violation_url,
        destination_url => $destination_url,
    };

    my $cookie = $cgi->cookie( CGISESSID => $session->id );
    print $cgi->header( -cookie => $cookie );
    if ( -r "$conf_dir/templates/redirect.pl" ) {
        my $include_fh;
        open $include_fh, '<', "$conf_dir/templates/redirect.pl";
        while (<$include_fh>) {
            eval $_;
        }
        close $include_fh;
    }
    my $template = Template->new(
        { INCLUDE_PATH => ["$install_dir/html/user/content/templates"], } );
    $template->process( "redirect.html", $vars );
    exit;
}

sub generate_scan_status_page {
    my ( $cgi, $session, $scan_start_time, $destination_url ) = @_;
    my $refresh_timer = 10; # page will refresh each 10 seconds
    setlocale( LC_MESSAGES, web_get_locale($cgi, $session) );
    bindtextdomain( "packetfence", "$conf_dir/locale" );
    textdomain("packetfence");
    my $vars = {
        logo             => $Config{'general'}{'logo'},
        txt_page_title   => gettext('scan: scan in progress'),
        txt_page_header  => gettext('scan: scan in progress'),
        txt_message      => sprintf(gettext('scan in progress contact support if too long'), $scan_start_time),
        txt_auto_refresh => sprintf(gettext('automatically refresh'), $refresh_timer),
        destination_url  => $destination_url,
        refresh_timer    => $refresh_timer
    };

    my $ip = get_client_ip($cgi);
    push @{ $vars->{list_help_info} },
        { name => gettext('IP'), value => $ip };
    my $mac = ip2mac($ip);
    if ($mac) {
        push @{ $vars->{list_help_info} },
            { name => gettext('MAC'), value => $mac };
    }

    my $cookie = $cgi->cookie( CGISESSID => $session->id );
    print $cgi->header( -cookie => $cookie );
    if ( -r "$conf_dir/templates/scan-in-progress.pl" ) {
        my $include_fh;
        open $include_fh, '<', "$conf_dir/templates/scan-in-progress.pl";
        while (<$include_fh>) {
            eval $_;
        }
        close $include_fh;
    }
    my $template = Template->new(
        { INCLUDE_PATH => ["$install_dir/html/user/content/templates"], } );
    $template->process( "scan-in-progress.html", $vars );
    exit;
}

sub generate_error_page {
    my ( $cgi, $session, $error_msg ) = @_;
    setlocale( LC_MESSAGES, web_get_locale($cgi, $session) );
    bindtextdomain( "packetfence", "$conf_dir/locale" );
    textdomain("packetfence");
    my $vars = {
        logo            => $Config{'general'}{'logo'},
        txt_page_title  => gettext('Sorry'),
        txt_page_header => gettext('Sorry'),
        txt_help        => gettext('help: provide info'),
    };
    # TODO: this is ugly, we shouldn't do something based on error message provided
    if ( $error_msg eq 'error: only register max nodes' ) {
        my $maxnodes = 0;
        $maxnodes = $Config{'registration'}{'maxnodes'}
            if ( defined $Config{'registration'}{'maxnodes'} );
        $vars->{txt_message} = sprintf( gettext($error_msg), $maxnodes );
    } else {
        $vars->{txt_message} = gettext($error_msg);
    }

    my $ip = get_client_ip($cgi);
    push @{ $vars->{list_help_info} },
        { name => gettext('IP'), value => $ip };
    my $mac = ip2mac($ip);
    if ($mac) {
        push @{ $vars->{list_help_info} },
            { name => gettext('MAC'), value => $mac };
    }

    my $cookie = $cgi->cookie( CGISESSID => $session->id );
    print $cgi->header( -cookie => $cookie );
    if ( -r "$conf_dir/templates/error.pl" ) {
        my $include_fh;
        open $include_fh, '<', "$conf_dir/templates/error.pl";
        while (<$include_fh>) {
            eval $_;
        }
        close $include_fh;
    }
    my $template = Template->new(
        { INCLUDE_PATH => ["$install_dir/html/user/content/templates"], } );
    $template->process( "error.html", $vars );
    exit;
}

# ugly hack - fix me!
sub generate_status_page {
    my ( $cgi, $session, $mac ) = @_;
    my ( $auth_return, $err ) = web_user_authenticate( $cgi, $session );
    if ( $auth_return != 1 ) {
        generate_login_page( $cgi, $session, $ENV{REQUEST_URI}, '', $err );
        exit(0);
    }
    my $node_info = node_view($mac);
    if ( $session->param("login") ne $node_info->{'pid'} ) {
        generate_error_page( $cgi, $session,
            "error: access denied not owner" );
        exit(0);
    }
    setlocale( LC_MESSAGES, web_get_locale($cgi, $session) );
    bindtextdomain( "packetfence", "$conf_dir/locale" );
    textdomain("packetfence");
    my $ip   = get_client_ip($cgi);
    my $vars = {
        logo            => $Config{'general'}{'logo'},
        txt_page_title  => gettext('Status'),
        txt_page_header => gettext('Status'),
        txt_addresses   => gettext('Addresses'),
        txt_violations  => gettext('Violations'),
        txt_print       => gettext('Print this page'),
        txt_deregister  => gettext('De-register node'),
        txt_node        => gettext('Node')
    };
    $vars->{list_addresses} = [
        { name => gettext('IP'),  value => $ip },
        { name => gettext('MAC'), value => $mac },
        {   name  => gettext('Hostname'),
            value => $node_info->{'computername'}
        },
        {   name  => gettext('Gateway') . ' (' . gettext('IP') . ')',
            value => ip2gateway($ip)
        },
        {   name  => gettext('Gateway') . ' (' . gettext('MAC') . ')',
            value => ip2mac( ip2gateway($ip) )
        },
    ];
    $vars->{list_node_info} = [
        {   name  => gettext('Status'),
            value => gettext( $node_info->{'status'} )
        },
        { name => gettext('PID'), value => $node_info->{'pid'} },
    ];
    require pf::violation;
    require pf::class;
    my @violations = pf::violation::violation_view_open($mac);

    foreach my $violation (@violations) {
        my $class_info = pf::class::class_view( $violation->{'vid'} );
        push @{ $vars->{list_violations} },
            {
            name  => $class_info->{'description'},
            value => $violation->{'status'}
            };
    }

    if ( -r "$conf_dir/templates/status.pl" ) {
        my $include_fh;
        open $include_fh, '<', "$conf_dir/templates/status.pl";
        while (<$include_fh>) {
            eval $_;
        }
        close $include_fh;
    }

    my $cookie = $cgi->cookie( CGISESSID => $session->id );
    print $cgi->header( -cookie => $cookie );
    my $template = Template->new(
        { INCLUDE_PATH => ["$install_dir/html/user/content/templates"], } );
    $template->process( "status.html", $vars );
    exit;
}

=item web_node_register

This sub is meant to be redefined by pf::web::custom to fit your specific needs.
See F<pf::web::custom> for examples.

=cut
sub web_node_register {
    my ( $cgi, $session, $mac, $pid, %info ) = @_;
    my $logger = Log::Log4perl::get_logger('pf::web');

    # we are good, push the registration
    return _sanitize_and_register($mac, $pid, %info);
}

sub _sanitize_and_register {
    my ( $mac, $pid, %info ) = @_;
    my $logger = Log::Log4perl::get_logger('pf::web');
    my $info;

    foreach my $key ( keys %info ) {
        $info{$key} =~ s/[^0-9a-zA-Z_\*\.\-\:_\;\@\ ]/ /g;
        $info .= $key . '="' . $info{$key} . '",';
    }
    chop($info);
    $logger->info(
        "calling $bin_dir/pfcmd 'manage register $mac \"$pid\" $info'");
    my $cmd    = $bin_dir . "/pfcmd 'manage register $mac \"$pid\" $info'";
    my $output = qx/$cmd/;
    return 1;
}

sub web_node_record_user_agent {
    my ( $mac, $user_agent ) = @_;
    my $logger = Log::Log4perl::get_logger('pf::web');
    
    # Recording useragent
    $logger->info("Updating node $mac user_agent with useragent: '$user_agent'");
    # call node_modify directly instead of pfcmd node edit. it's more performant and it'll avoid trying to adjust vlan 
    node_modify($mac, ('user_agent' => $user_agent));

    # match provided useragent in useragent database
    my @user_agent_info = useragent_match($user_agent);
    if ( scalar(@user_agent_info) && ( ref( $user_agent_info[0] ) eq 'HASH' ) ) {

        # is there a violation on this user agent?
        $logger->debug(
            "sending USERAGENT::".$user_agent_info[0]->{'useragent_id'}
            ." (".$user_agent_info[0]->{'useragent'}.") trigger"
        );
        require pf::violation;
        pf::violation::violation_trigger( $mac, $user_agent_info[0]->{'useragent_id'}, "USERAGENT" );

    } else {
        $logger->info("unknown User-Agent: " . $user_agent);
        # TODO: record unknown useragents here? (how does dhcp fingerprint does it?)
    }

    return 1;
}

sub web_user_authenticate {

    # TODO extract these magic digits in constants
    # return (1,0) for successfull authentication
    # return (0,2) for inability to check credentials
    # return (0,1) for wrong login/password
    # return (0,0) for first attempt

    my ( $cgi, $session ) = @_;
    my $logger = Log::Log4perl::get_logger('pf::web');
    if (   $cgi->param("login")
        && $cgi->param("password")
        && $cgi->param("auth") )
    {
        my $auth = $cgi->param("auth");
        my @auth_choices
            = split( /\s*,\s*/, $Config{'registration'}{'auth'} );
        if ( grep( { $_ eq $auth } @auth_choices ) == 0 ) {
            return ( 0, 2 );
        }

        #validate login and password
        eval "use authentication::$auth";
        if ($@) {
            $logger->error("ERROR loading authentication::$auth $@");
            return ( 0, 2 );
        }
        my ( $authReturn, $err )
            = authenticate( $cgi->param("login"), $cgi->param("password") );
        if ( $authReturn == 1 ) {

            #save login into session
            $session->param( "login",    $cgi->param("login") );
            $session->param( "authType", $auth );
        }
        return ( $authReturn, $err );
    }
    return ( 0, 0 );
}

sub generate_registration_page {
    my ( $cgi, $session, $destination_url, $mac, $pagenumber ) = @_;
    my $logger = Log::Log4perl::get_logger('pf::web');
    setlocale( LC_MESSAGES, web_get_locale($cgi, $session) );
    bindtextdomain( "packetfence", "$conf_dir/locale" );
    textdomain("packetfence");
    my $cookie = $cgi->cookie( CGISESSID => $session->id );
    print $cgi->header( -cookie => $cookie );
    my $ip   = get_client_ip($cgi);
    my $vars = {
        logo            => $Config{'general'}{'logo'},
        deadline        => $Config{'registration'}{'skip_deadline'},
        destination_url => $destination_url,
        txt_page_title  => gettext("PacketFence Registration System"),
        txt_page_header => gettext("PacketFence Registration System"),
        txt_help        => gettext("help: provide info"),
        txt_aup         => gettext("Acceptable Use Policy"),
        txt_all_systems_must_be_registered =>
            gettext("register: all systems must be registered"),
        txt_to_complete => gettext("register: to complete"),
        txt_msg_aup     => gettext("register: aup"),
        list_help_info  => [
            { name => gettext('IP'),  value => $ip },
            { name => gettext('MAC'), value => $mac }
        ],
        reg_page_content_file => "register_$pagenumber.html",
    };

    # generate list of locales
    my $authorized_locale_txt = $Config{'general'}{'locale'};
    my @authorized_locale_array = split(/,/, $authorized_locale_txt);
    if ( scalar(@authorized_locale_array) == 1 ) {
        push @{ $vars->{list_locales} },
            { name => 'locale', value => $authorized_locale_array[0] };
    } else {
        foreach my $authorized_locale (@authorized_locale_array) {
            push @{ $vars->{list_locales} },
                { name => 'locale', value => $authorized_locale };
        }
    }

    if ( $pagenumber == $Config{'registration'}{'nbregpages'} ) {
        $vars->{'button_text'} = gettext($Config{'registration'}{'button_text'});
        $vars->{'form_action'} = '/cgi-bin/register.cgi?mode=register';
    } else {
        $vars->{'button_text'} = ( int($pagenumber) + 1 ) . " / "
            . $Config{'registration'}{'nbregpages'};
        $vars->{'form_action'} = '/cgi-bin/register.cgi?mode=next_page&page='
            . ( int($pagenumber) + 1 );
    }

    # check to see if node can skip reg
    if ( ( $pagenumber == $Config{'registration'}{'nbregpages'} )
        && !( $Config{'network'}{'mode'} =~ /vlan/i ) )
    {
        my $node_info         = node_view($mac);
        my $detect_date       = str2time( $node_info->{'detect_date'} );
        my $registration_mode = $Config{'registration'}{'skip_mode'};

        my $skip_allowed_until = 0;
        if ( isdisabled($registration_mode) ) {
            $skip_allowed_until = 0;
            $logger->info( $node_info->{'mac'}
                    . " is not allowed to skip registration - skip_mode is disabled"
            );
        } else {
            if ( $registration_mode eq "deadline" ) {
                $skip_allowed_until
                    = $Config{'registration'}{'skip_deadline'};
            } elsif ( $registration_mode eq "window" ) {
                $skip_allowed_until
                    = $detect_date + $Config{'registration'}{'skip_window'};
            }

            my $skip_until = POSIX::strftime( "%Y-%m-%d %H:%M:%S",
                POSIX::localtime($skip_allowed_until) );
            if ( time < $skip_allowed_until ) {
                $logger->info( $node_info->{'mac'}
                        . " allowed to skip registration until $skip_until" );
                $vars->{'txt_skip_registration'}
                    = gettext("register: skip registration");
            } else {
                $logger->info( $node_info->{'mac'}
                        . " is not allowed to skip registration - deadline passed at $skip_until - "
                );
            }
        }
    }

    if ( -r "$conf_dir/templates/register.pl" ) {
        my $include_fh;
        open $include_fh, '<', "$conf_dir/templates/register.pl";
        while (<$include_fh>) {
            eval $_;
        }
        close $include_fh;
    }
    #my $cookie = $cgi->cookie( CGISESSID => $session->id );
    #print $cgi->header( -cookie => $cookie );
    my $template = Template->new(
        { INCLUDE_PATH => ["$install_dir/html/user/content/templates"], } );
    $template->process( "register.html", $vars );
    exit;
}

<<<<<<< HEAD
=item get_client_ip

Returns IP address of the client reaching the captive portal. 
Either directly connected or through a proxy.

=cut
sub get_client_ip {
    my ($cgi) = @_;
    my $logger = Log::Log4perl::get_logger('pf::web');

    $logger->trace("request for client IP");

    # we fetch CGI's remote address
    # if user is behind a proxy it's not sufficient since we'll get the proxy's IP
    my $directly_connected_ip = $cgi->remote_addr();

    # handling most common case first
    if ($directly_connected_ip ne LOOPBACK_IPV4) {
        return $directly_connected_ip;
    }

    # proxied?
    if (defined($ENV{'HTTP_X_FORWARDED_FOR'})) {
        my $proxied_ip = $ENV{'HTTP_X_FORWARDED_FOR'};
        $logger->debug(
            "Remote Address is ".LOOPBACK_IPV4.". Client is proxied? "
            . "Returning: $proxied_ip according to HTTP Headers"
        );
        return $proxied_ip;
    }

    $logger->debug("Remote Address is ".LOOPBACK_IPV4." but no further hints of client IP in HTTP Headers");
    return $directly_connected_ip;
}

=======
>>>>>>> 53e6d152
=back

=head1 AUTHOR

David LaPorte <david@davidlaporte.org>

Kevin Amorin <kev@amorin.org>

Dominik Gehl <dgehl@inverse.ca>

Olivier Bilodeau <obilodeau@inverse.ca>

=head1 COPYRIGHT

Copyright (C) 2005 David LaPorte

Copyright (C) 2005 Kevin Amorin

Copyright (C) 2008-2010 Inverse inc.

This program is free software; you can redistribute it and/or
modify it under the terms of the GNU General Public License
as published by the Free Software Foundation; either version 2
of the License, or (at your option) any later version.

This program is distributed in the hope that it will be useful,
but WITHOUT ANY WARRANTY; without even the implied warranty of
MERCHANTABILITY or FITNESS FOR A PARTICULAR PURPOSE.  See the
GNU General Public License for more details.

You should have received a copy of the GNU General Public License
along with this program; if not, write to the Free Software
Foundation, Inc., 51 Franklin Street, Fifth Floor, Boston, MA  02110-1301,
USA.

=cut

1;<|MERGE_RESOLUTION|>--- conflicted
+++ resolved
@@ -35,17 +35,8 @@
     use Exporter ();
     our ( @ISA, @EXPORT );
     @ISA = qw(Exporter);
-<<<<<<< HEAD
-    @EXPORT = qw(
-        generate_release_page generate_login_page generate_enabler_page generate_redirect_page 
-        generate_error_page generate_status_page generate_registration_page web_node_register 
-        web_node_record_user_agent web_user_authenticate generate_scan_start_page generate_scan_status_page
-        get_client_ip
-    );
-=======
     # No export to force users to use full package name and allowing pf::web::custom to redefine us
     @EXPORT = qw();
->>>>>>> 53e6d152
 }
 
 use pf::config;
@@ -56,18 +47,12 @@
 
 =head1 SUBROUTINES
 
-<<<<<<< HEAD
+Warning: The list of subroutine is incomplete
+
 =over
 
 =cut
-=======
-Warning: The list of subroutine is incomplete
-
-=over
-
-=cut
-
->>>>>>> 53e6d152
+
 sub web_get_locale {
     my ($cgi,$session) = @_;
     my $logger = Log::Log4perl::get_logger('pf::web');
@@ -663,7 +648,6 @@
     exit;
 }
 
-<<<<<<< HEAD
 =item get_client_ip
 
 Returns IP address of the client reaching the captive portal. 
@@ -699,8 +683,6 @@
     return $directly_connected_ip;
 }
 
-=======
->>>>>>> 53e6d152
 =back
 
 =head1 AUTHOR
