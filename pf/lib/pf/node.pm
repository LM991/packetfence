--- conflicted
+++ resolved
@@ -80,35 +80,6 @@
 sub node_db_prepare {
     my $logger = Log::Log4perl::get_logger('pf::node');
     $logger->debug("Preparing pf::node database queries");
-<<<<<<< HEAD
-
-    $node_statements->{'node_exist_sql'} = get_db_handle()->prepare(qq[ select mac from node where mac=? ]);
-
-    $node_statements->{'node_pid_sql'} = get_db_handle()->prepare(qq[ select count(*) from node where status='reg' and pid=? ]);
-
-    $node_statements->{'node_add_sql'} = get_db_handle()->prepare(
-        qq[ insert into node(mac,pid,detect_date,regdate,unregdate,lastskip,status,user_agent,computername,notes,dhcp_fingerprint,last_arp,last_dhcp,switch,port,vlan) values(?,?,?,?,?,?,?,?,?,?,?,?,?,?,?,?) ]);
-
-    $node_statements->{'node_delete_sql'} = get_db_handle()->prepare(qq[ delete from node where mac=? ]);
-
-    $node_statements->{'node_modify_sql'} = get_db_handle()->prepare(
-        qq[ update node set mac=?,pid=?,detect_date=?,regdate=?,unregdate=?,lastskip=?,status=?,user_agent=?,computername=?,notes=?,dhcp_fingerprint=?,last_arp=?,last_dhcp=?,switch=?,port=?,vlan=? where mac=? ]);
-
-    $node_statements->{'node_view_sql'} = get_db_handle()->prepare(
-        qq[ select node.mac,node.pid,node.detect_date,node.regdate,node.unregdate,node.lastskip,node.status,node.user_agent,node.computername,node.notes,node.last_arp,node.last_dhcp,node.dhcp_fingerprint,node.switch,node.port,node.vlan,count(violation.mac) as nbopenviolations from node left join violation on node.mac=violation.mac and violation.status='open' where node.mac=? group by node.mac ]);
-
-    $node_statements->{'node_view_with_fingerprint_sql'} = get_db_handle()->prepare(
-        qq[ select mac,pid,detect_date,regdate,unregdate,lastskip,status,user_agent,computername,notes,last_arp,last_dhcp,ifnull(os_class.description, ' ') as dhcp_fingerprint,switch,port,vlan from node left join dhcp_fingerprint ON node.dhcp_fingerprint=dhcp_fingerprint.fingerprint LEFT JOIN os_mapping ON dhcp_fingerprint.os_id=os_mapping.os_type LEFT JOIN os_class ON os_mapping.os_class=os_class.class_id where mac=? ]);
-
-    # This guy here is special, have a look in node_view_all to see why
-    $node_statements->{'node_view_all_sql'}
-        = "select node.mac,node.pid,node.detect_date,node.regdate,node.unregdate,node.lastskip,node.status,node.user_agent,node.computername,node.notes,node.last_arp,node.last_dhcp,node.dhcp_fingerprint,node.switch,node.port,node.vlan,count(violation.mac) as nbopenviolations from node left join violation on node.mac=violation.mac and violation.status='open' group by node.mac";
-
-    # This guy here is special, have a look in node_count_all to see why
-    $node_statements->{'node_count_all_sql'} = "select count(*) as nb from node";
-
-    $node_statements->{'node_ungrace_sql'} = get_db_handle()->prepare(
-=======
     $node_exist_sql = $dbh->prepare(qq[ select mac from node where mac=? ]);
     $node_pid_sql   = $dbh->prepare(
         qq[ select count(*) from node where status='reg' and pid=? ]);
@@ -134,7 +105,6 @@
     $node_count_all_sql = "select count(*) as nb from node";
     $node_ungrace_sql
         = $dbh->prepare(
->>>>>>> 22c95b7d
         qq [ select mac from node where status="grace" and unix_timestamp(now())-unix_timestamp(lastskip) > ]
             . $Config{'registration'}{'skip_reminder'} );
 
@@ -149,8 +119,6 @@
     $node_statements->{'node_expire_deadline_sql'} = get_db_handle()->prepare(
         qq [ select mac from node where status="reg" and regdate < ]
             . $Config{'registration'}{'expire_deadline'} );
-<<<<<<< HEAD
-=======
     $node_expire_session_sql
         = $dbh->prepare(
         qq [ update node n set n.status="unreg" where n.status="reg" and n.mac not in (select i.mac from iplog i where (i.end_time=0 or i.end_time > now())) and n.mac not in (select i.mac from iplog i where end_time!=0 and unix_timestamp(now())-unix_timestamp(i.end_time) < ]
@@ -185,7 +153,6 @@
         );
     $node_update_lastarp_sql
         = $dbh->prepare(qq [ update node set last_arp=now() where mac=? ]);
->>>>>>> 22c95b7d
 
     $node_statements->{'node_expire_session_sql'} = get_db_handle()->prepare(
         qq [ update node n set n.status="unreg" where n.status="reg" and n.mac not in (select i.mac from iplog i where (i.end_time=0 or i.end_time > now())) and n.mac not in (select i.mac from iplog i where end_time!=0 and unix_timestamp(now())-unix_timestamp(i.end_time) < ] . $Config{'registration'}{'expire_session'} );
@@ -310,8 +277,8 @@
         $data{status},    $data{user_agent},       $data{computername},
         $data{notes},     $data{dhcp_fingerprint}, $data{last_arp},
         $data{last_dhcp}, $data{switch},           $data{port},
-        $data{vlan},      $data{voip},             $data{connection_type}
-    ) || ($logger->warn("node add failed with: $DBI::errstr. (errno: $DBI::err)") && return (0));
+        $data{vlan}
+    ) || return (0);
     return (1);
 }
 
@@ -381,14 +348,7 @@
     return db_data(NODE, $node_statements, 'node_count_all_sql_custom');
 }
 
-<<<<<<< HEAD
 =item * node_view_all
-=======
-
-=item * node_view_all - view all nodes based on several criterias
-
-Warning: The connection_type field is translated into its human form before return.
->>>>>>> 22c95b7d
 
 =cut
 sub node_view_all {
@@ -417,19 +377,11 @@
     if ( defined( $params{'limit'} ) ) {
         $node_view_all_sql .= " " . $params{'limit'};
     }
-<<<<<<< HEAD
 
     # Hack! Because of the nature of the query built here (we cannot prepare it), we construct it as a string
     # and pf::db will recognize it and prepare it as such
     $node_statements->{'node_view_all_sql_custom'} = $node_view_all_sql;
     return db_data(NODE, $node_statements, 'node_view_all_sql_custom');
-=======
-    my $node_view_all_sth = $dbh->prepare($node_view_all_sql);
-
-    require pf::pfcmd::report;
-    import pf::pfcmd::report;
-    return translate_connection_type(db_data($node_view_all_sth));
->>>>>>> 22c95b7d
 }
 
 sub node_view_with_fingerprint {
