# PacketFence RPM SPEC
# DO NOT FORGET TO UPDATE CHANGELOG AT THE END OF THE FILE WHENEVER IT IS MODIFIED!
# 
# BUILDING FOR RELEASE
# 
# - Create release tarball from monotone head, ex:
# mtn --db ~/pf.mtn checkout --branch org.packetfence.1_8
# cd org.packetfence.1_8/
# tar czvf packetfence-1.8.5.tar.gz pf/
# 
# - Build
#  - define dist based on target distro (for centos/rhel => .el5)
#  - define source_release based on package revision (must be > 0 for proprer upgrade from snapshots)
# ex:
# cd /usr/src/redhat/
# rpmbuild -ba --define 'dist .el5' --define 'source_release 1' SPECS/packetfence.spec
#
#
# BUILDING FOR A SNAPSHOT (PRE-RELEASE)
#
# - Create release tarball from monotone head. Specify 0.<date> in tarball, ex:
# mtn --db ~/pf.mtn checkout --branch org.packetfence.1_8
# cd org.packetfence.1_8/
# tar czvf packetfence-1.8.5-0.20091023.tar.gz pf/
#
# - Build
#  - define snapshot 1
#  - define dist based on target distro (for centos/rhel => .el5)
#  - define source_release to 0.<date> this way one can upgrade from snapshot to release
# ex:
# cd /usr/src/redhat/
# rpmbuild -ba --define 'snapshot 1' --define 'dist .el5' --define 'source_release 0.20100506' SPECS/packetfence.spec
#
Summary: PacketFence network registration / worm mitigation system
Name: packetfence
<<<<<<< HEAD
Version: 1.9.2
=======
Version: 1.10.0
>>>>>>> 6d041807
Release: %{source_release}%{?dist}
License: GPL
Group: System Environment/Daemons
URL: http://www.packetfence.org
AutoReqProv: 0
BuildArch: noarch
BuildRoot: %{_tmppath}/%{name}-%{version}-%{source_release}-root

Packager: Inverse inc. <support@inverse.ca>
Vendor: PacketFence, http://www.packetfence.org

# if --define 'snapshot 1' not written when calling rpmbuild then we assume it is to package a release
%define is_release %{?snapshot:0}%{!?snapshot:1}
%if %{is_release}
# used for official releases
Source: http://prdownloads.sourceforge.net/packetfence/%{name}-%{version}.tar.gz
%else
# used for snapshot releases
Source: http://www.packetfence.org/downloads/%{name}-%{version}-%{source_release}.tar.gz
%endif

# FIXME change all perl Requires: into their namespace counterpart, see what happened in #931 and
# http://www.rpm.org/wiki/PackagerDocs/Dependencies#InterpretersandShells for discussion on why
BuildRequires: gettext, httpd
BuildRequires: perl(Parse::RecDescent)
Requires: chkconfig, coreutils, grep, iproute, openssl, sed, tar, wget
Requires: libpcap, libxml2, zlib, zlib-devel, glibc-common,
Requires: httpd, mod_ssl, php, php-gd
Requires: mod_perl
# php-pear-Log required not php-pear, fixes #804
Requires: php-pear-Log
Requires: net-tools
Requires: net-snmp >= 5.3.2.2
Requires: mysql, perl-DBD-mysql
Requires: perl >= 5.8.8, perl-suidperl
Requires: perl-Apache-Htpasswd
Requires: perl-Bit-Vector
Requires: perl-CGI-Session
Requires: perl-Class-Accessor
Requires: perl-Class-Accessor-Fast-Contained
Requires: perl-Class-Data-Inheritable
Requires: perl-Class-Gomor
Requires: perl-Config-IniFiles >= 2.40
Requires: perl-Data-Phrasebook, perl-Data-Phrasebook-Loader-YAML
Requires: perl-DBI
Requires: perl-File-Tail
Requires: perl-IPC-Cmd
Requires: perl-IPTables-ChainMgr
Requires: perl-IPTables-Parse
Requires: perl-LDAP
Requires: perl-libwww-perl
Requires: perl-List-MoreUtils
# Changed perl-Locale-gettext dependency to use the perl namespace version: perl(Locale-gettext), fixes #931
Requires: perl(Locale::gettext)
Requires: perl-Log-Log4perl >= 1.11
Requires: perl-Net-Appliance-Session
Requires: perl-Net-Frame, perl-Net-Frame-Simple
Requires: perl-Net-MAC, perl-Net-MAC-Vendor
Requires: perl-Net-Netmask
Requires: perl-Net-Pcap >= 0.16
Requires: perl-Net-SNMP
# for SNMPv3 AES as privacy protocol, fixes #775
Requires: perl-Crypt-Rijndael
Requires: perl-Net-Telnet
Requires: perl-Net-Write
Requires: perl-Parse-Nessus-NBE
Requires: perl(Parse::RecDescent)
# TODO: portability for non-x86 is questionnable for Readonly::XS
Requires: perl-Readonly, perl(Readonly::XS)
Requires: perl-Regexp-Common
Requires: rrdtool, perl-rrdtool
Requires: perl-SOAP-Lite
Requires: perl-Template-Toolkit
Requires: perl-TermReadKey
Requires: perl-Thread-Pool
Requires: perl-TimeDate
Requires: perl-UNIVERSAL-require
Requires: perl-YAML
Requires: php-jpgraph-packetfence = 2.3.4
Requires: php-ldap
Requires: perl(Try::Tiny)
# Required for Radius auth through captive portal
Requires: perl(Authen::Radius)
# Required for testing
# TODO: I noticed that we provide perl-Test-MockDBI in our repo, maybe we made a poo poo with the deps
BuildRequires: perl(Test::MockModule), perl(Test::MockDBI), perl(Test::Perl::Critic)
BuildRequires: perl(Test::Pod), perl(Test::Pod::Coverage), perl(Test::Exception), perl(Test::NoWarnings)

%description

PacketFence is an open source network access control (NAC) system. 
It can be used to effectively secure networks, from small to very large 
heterogeneous networks. PacketFence provides features such 
as 
* registration of new network devices
* detection of abnormal network activities
* isolation of problematic devices
* remediation through a captive portal 
* registration-based and scheduled vulnerability scans.

%package remote-snort-sensor
Group: System Environment/Daemons
Requires: perl >= 5.8.0, snort, perl(File::Tail), perl(Config::IniFiles), perl(IO::Socket::SSL), perl(XML::Parser), perl(Crypt::SSLeay)
Requires: perl-SOAP-Lite
Conflicts: packetfence
AutoReqProv: 0
Summary: Files needed for sending snort alerts to packetfence

%description remote-snort-sensor
The packetfence-remote-snort-sensor package contains the files needed
for sending snort alerts from a remote snort sensor to a PacketFence
server.

%prep
%setup -n pf

%build
# generate pfcmd_pregrammar
/usr/bin/perl -w -e 'use strict; use warnings; use diagnostics; use Parse::RecDescent; use lib "./lib"; use pf::pfcmd::pfcmd; Parse::RecDescent->Precompile($grammar, "pfcmd_pregrammar");'
mv pfcmd_pregrammar.pm lib/pf/pfcmd/

# generate translations
/usr/bin/msgfmt conf/locale/en/LC_MESSAGES/packetfence.po
mv packetfence.mo conf/locale/en/LC_MESSAGES/
/usr/bin/msgfmt conf/locale/es/LC_MESSAGES/packetfence.po
mv packetfence.mo conf/locale/es/LC_MESSAGES/
/usr/bin/msgfmt conf/locale/fr/LC_MESSAGES/packetfence.po
mv packetfence.mo conf/locale/fr/LC_MESSAGES/
/usr/bin/msgfmt conf/locale/it/LC_MESSAGES/packetfence.po
mv packetfence.mo conf/locale/it/LC_MESSAGES/
/usr/bin/msgfmt conf/locale/nl/LC_MESSAGES/packetfence.po
mv packetfence.mo conf/locale/nl/LC_MESSAGES/

%install
%{__rm} -rf $RPM_BUILD_ROOT
%{__install} -D -m0755 packetfence.init $RPM_BUILD_ROOT%{_initrddir}/packetfence
%{__install} -d $RPM_BUILD_ROOT/usr/local/pf
%{__install} -d $RPM_BUILD_ROOT/usr/local/pf/logs
%{__install} -d $RPM_BUILD_ROOT/usr/local/pf/var/session
%{__install} -d $RPM_BUILD_ROOT/usr/local/pf/var/rrd 
%{__install} -d $RPM_BUILD_ROOT/usr/local/pf/addons
cp -r bin $RPM_BUILD_ROOT/usr/local/pf/
cp -r addons/802.1X/ $RPM_BUILD_ROOT/usr/local/pf/addons/
cp -r addons/integration-testing/ $RPM_BUILD_ROOT/usr/local/pf/addons/
cp -r addons/high-availability/ $RPM_BUILD_ROOT/usr/local/pf/addons/
cp -r addons/mrtg/ $RPM_BUILD_ROOT/usr/local/pf/addons/
cp -r addons/snort/ $RPM_BUILD_ROOT/usr/local/pf/addons/
cp addons/*.pl $RPM_BUILD_ROOT/usr/local/pf/addons/
cp addons/*.sh $RPM_BUILD_ROOT/usr/local/pf/addons/
cp addons/logrotate $RPM_BUILD_ROOT/usr/local/pf/addons/
cp -r sbin $RPM_BUILD_ROOT/usr/local/pf/
cp -r cgi-bin $RPM_BUILD_ROOT/usr/local/pf/
cp -r conf $RPM_BUILD_ROOT/usr/local/pf/
#pfdetect_remote
mv addons/pfdetect_remote/initrd/pfdetectd $RPM_BUILD_ROOT%{_initrddir}/
mv addons/pfdetect_remote/sbin/pfdetect_remote $RPM_BUILD_ROOT/usr/local/pf/sbin
mv addons/pfdetect_remote/conf/pfdetect_remote.conf $RPM_BUILD_ROOT/usr/local/pf/conf
rmdir addons/pfdetect_remote/sbin
rmdir addons/pfdetect_remote/initrd
rmdir addons/pfdetect_remote/conf
rmdir addons/pfdetect_remote
#end pfdetect_remote
cp -r ChangeLog $RPM_BUILD_ROOT/usr/local/pf/
cp -r configurator.pl $RPM_BUILD_ROOT/usr/local/pf/
cp -r COPYING $RPM_BUILD_ROOT/usr/local/pf/
cp -r db $RPM_BUILD_ROOT/usr/local/pf/
cp -r docs $RPM_BUILD_ROOT/usr/local/pf/
cp -r html $RPM_BUILD_ROOT/usr/local/pf/
cp -r installer.pl $RPM_BUILD_ROOT/usr/local/pf/
cp -r lib $RPM_BUILD_ROOT/usr/local/pf/
cp -r NEWS $RPM_BUILD_ROOT/usr/local/pf/
cp -r README $RPM_BUILD_ROOT/usr/local/pf/
cp -r README_SWITCHES $RPM_BUILD_ROOT/usr/local/pf/
cp -r UPGRADE $RPM_BUILD_ROOT/usr/local/pf/
#cp -r t $RPM_BUILD_ROOT/usr/local/pf/
cp -r test $RPM_BUILD_ROOT/usr/local/pf/

#start create symlinks
curdir=`pwd`

#pfschema symlink
cd $RPM_BUILD_ROOT/usr/local/pf/db
ln -s pfschema.mysql.190 ./pfschema.mysql

#httpd.conf symlink
#TODO: isn't it stupid to decide what Apache version is there at rpm build time?
cd $RPM_BUILD_ROOT/usr/local/pf/conf/templates
if (/usr/sbin/httpd -v | egrep 'Apache/2\.[2-9]\.' > /dev/null)
then
  ln -s httpd.conf.apache22 ./httpd.conf
else
  ln -s httpd.conf.pre_apache22 ./httpd.conf
fi

cd $curdir
#end create symlinks


%pre

if ! /usr/bin/id pf &>/dev/null; then
	/usr/sbin/useradd -r -d "/usr/local/pf" -s /bin/sh -c "PacketFence" -M pf || \
		echo Unexpected error adding user "pf" && exit
fi

#if [ ! `tty | cut -c0-8` = "/dev/tty" ];
#then
#  echo You must be on a directly connected console to install this package!
#  exit
#fi

if [ ! `id -u` = "0" ];
then
  echo You must install this package as root!
  exit
fi

#if [ ! `cat /proc/modules | grep ^ip_tables|cut -f1 -d" "` = "ip_tables" ];
#then
#  echo Required module "ip_tables" does not appear to be loaded - now loading
#  /sbin/modprobe ip_tables
#fi


%pre remote-snort-sensor

if ! /usr/bin/id pf &>/dev/null; then
	/usr/sbin/useradd -r -d "/usr/local/pf" -s /bin/sh -c "PacketFence" -M pf || \
		echo Unexpected error adding user "pf" && exit
fi

%post
echo "Adding PacketFence startup script"
/sbin/chkconfig --add packetfence
for service in snortd httpd snmptrapd
do
  if /sbin/chkconfig --list | grep $service > /dev/null 2>&1; then
    echo "Disabling $service startup script"
    /sbin/chkconfig --del $service > /dev/null 2>&1
  fi
done

#touch /usr/local/pf/conf/dhcpd/dhcpd.leases && chown pf:pf /usr/local/pf/conf/dhcpd/dhcpd.leases

if [ -e /etc/logrotate.d/snort ]; then
  echo Removing /etc/logrotate.d/snort - it kills snort every night
  rm -f /etc/logrotate.d/snort
fi

if [ -d /usr/local/pf/html/user/content/docs ]; then
  echo Removing legacy docs directory
  rm -rf /usr/local/pf/html/user/content/docs
fi

echo Installation complete
#TODO: consider renaming installer.pl to setup.pl?
echo "  * Please cd /usr/local/pf && ./installer.pl to finish installation and configure PF"

%post remote-snort-sensor
echo "Adding PacketFence remote Snort Sensor startup script"
/sbin/chkconfig --add pfdetectd

%preun
if [ $1 -eq 0 ] ; then
	/sbin/service packetfence stop &>/dev/null || :
	/sbin/chkconfig --del packetfence
fi
#rm -f /usr/local/pf/conf/dhcpd/dhcpd.leases

%preun remote-snort-sensor
if [ $1 -eq 0 ] ; then
	/sbin/service pfdetectd stop &>/dev/null || :
	/sbin/chkconfig --del pfdetectd
fi

%postun
if [ $1 -eq 0 ]; then
	/usr/sbin/userdel pf || %logmsg "User \"pf\" could not be deleted."
#	/usr/sbin/groupdel pf || %logmsg "Group \"pf\" could not be deleted."
#else
#	/sbin/service pf condrestart &>/dev/null || :
fi

%postun remote-snort-sensor
if [ $1 -eq 0 ]; then
	/usr/sbin/userdel pf || %logmsg "User \"pf\" could not be deleted."
fi

%files

%defattr(-, pf, pf)
%attr(0755, root, root) %{_initrddir}/packetfence

%dir                    /usr/local/pf
%dir                    /usr/local/pf/addons
%attr(0755, pf, pf)     /usr/local/pf/addons/accounting.pl
%attr(0755, pf, pf)     /usr/local/pf/addons/autodiscover.pl
%attr(0755, pf, pf)     /usr/local/pf/addons/convertToPortSecurity.pl
%attr(0755, pf, pf)	/usr/local/pf/addons/database-backup-and-maintenance.sh
%dir                    /usr/local/pf/addons/high-availability/
                        /usr/local/pf/addons/high-availability/*
%dir                    /usr/local/pf/addons/integration-testing/
                        /usr/local/pf/addons/integration-testing/*
%attr(0755, pf, pf)     /usr/local/pf/addons/loadMACintoDB.pl
                        /usr/local/pf/addons/logrotate
%attr(0755, pf, pf)	/usr/local/pf/addons/migrate-to-locationlog_history.sh
%attr(0755, pf, pf)     /usr/local/pf/addons/monitorpfsetvlan.pl
%dir                    /usr/local/pf/addons/mrtg
                        /usr/local/pf/addons/mrtg/*
%attr(0755, pf, pf)     /usr/local/pf/addons/recovery.pl
%dir                    /usr/local/pf/addons/snort
                        /usr/local/pf/addons/snort/oinkmaster.conf
%dir                    /usr/local/pf/addons/802.1X
%doc                    /usr/local/pf/addons/802.1X/README
%attr(0755, pf, pf)     /usr/local/pf/addons/802.1X/rlm_perl_packetfence_sql.pl
%attr(0755, pf, pf)     /usr/local/pf/addons/802.1X/rlm_perl_packetfence_soap.pl
%dir                    /usr/local/pf/bin
%attr(0755, pf, pf)     /usr/local/pf/bin/flip.pl
%attr(6755, root, root) /usr/local/pf/bin/pfcmd
%attr(0755, pf, pf)     /usr/local/pf/bin/pfcmd_vlan
%dir                    /usr/local/pf/cgi-bin
%attr(0755, pf, pf)     /usr/local/pf/cgi-bin/pdp.cgi
%attr(0755, pf, pf)     /usr/local/pf/cgi-bin/redir.cgi
%attr(0755, pf, pf)     /usr/local/pf/cgi-bin/register.cgi
%attr(0755, pf, pf)     /usr/local/pf/cgi-bin/release.cgi
%doc                    /usr/local/pf/ChangeLog
%dir                    /usr/local/pf/conf
%config(noreplace)      /usr/local/pf/conf/admin.perm
%config(noreplace)      /usr/local/pf/conf/admin_ldap.conf
%dir                    /usr/local/pf/conf/authentication
%config(noreplace)      /usr/local/pf/conf/authentication/local.pm
%config(noreplace)      /usr/local/pf/conf/authentication/ldap.pm
%config(noreplace)      /usr/local/pf/conf/authentication/radius.pm
%config                 /usr/local/pf/conf/dhcp_fingerprints.conf
%dir                    /usr/local/pf/conf/dhcpd
                        /usr/local/pf/conf/dhcpd/dhcpd.leases
%config                 /usr/local/pf/conf/documentation.conf
%config(noreplace)      /usr/local/pf/conf/floating_network_device.conf
%dir                    /usr/local/pf/conf/locale
%dir                    /usr/local/pf/conf/locale/en
%dir                    /usr/local/pf/conf/locale/en/LC_MESSAGES
%config(noreplace)      /usr/local/pf/conf/locale/en/LC_MESSAGES/packetfence.po
%config(noreplace)      /usr/local/pf/conf/locale/en/LC_MESSAGES/packetfence.mo
%dir                    /usr/local/pf/conf/locale/es
%dir                    /usr/local/pf/conf/locale/es/LC_MESSAGES
%config(noreplace)      /usr/local/pf/conf/locale/es/LC_MESSAGES/packetfence.po
%config(noreplace)      /usr/local/pf/conf/locale/es/LC_MESSAGES/packetfence.mo
%dir                    /usr/local/pf/conf/locale/fr
%dir                    /usr/local/pf/conf/locale/fr/LC_MESSAGES
%config(noreplace)      /usr/local/pf/conf/locale/fr/LC_MESSAGES/packetfence.po
%config(noreplace)      /usr/local/pf/conf/locale/fr/LC_MESSAGES/packetfence.mo
%dir                    /usr/local/pf/conf/locale/it
%dir                    /usr/local/pf/conf/locale/it/LC_MESSAGES
%config(noreplace)      /usr/local/pf/conf/locale/it/LC_MESSAGES/packetfence.po
%config(noreplace)      /usr/local/pf/conf/locale/it/LC_MESSAGES/packetfence.mo
%dir                    /usr/local/pf/conf/locale/nl
%dir                    /usr/local/pf/conf/locale/nl/LC_MESSAGES
%config(noreplace)      /usr/local/pf/conf/locale/nl/LC_MESSAGES/packetfence.po
%config(noreplace)      /usr/local/pf/conf/locale/nl/LC_MESSAGES/packetfence.mo
%config(noreplace)      /usr/local/pf/conf/log.conf
%dir                    /usr/local/pf/conf/named
%dir                    /usr/local/pf/conf/nessus
%config(noreplace)      /usr/local/pf/conf/nessus/remotescan.nessus
%config(noreplace)      /usr/local/pf/conf/networks.conf
%config                 /usr/local/pf/conf/oui.txt
#%config(noreplace)      /usr/local/pf/conf/pf.conf
%config                 /usr/local/pf/conf/pf.conf.defaults
                        /usr/local/pf/conf/pf-release
#%config                 /usr/local/pf/conf/services.conf
%dir                    /usr/local/pf/conf/snort
%config(noreplace)	/usr/local/pf/conf/snort/classification.config
%config(noreplace)	/usr/local/pf/conf/snort/local.rules
%config(noreplace)	/usr/local/pf/conf/snort/reference.config
%dir                    /usr/local/pf/conf/ssl
%config(noreplace)      /usr/local/pf/conf/switches.conf
%dir                    /usr/local/pf/conf/templates
%dir                    /usr/local/pf/conf/templates/configurator
                        /usr/local/pf/conf/templates/configurator/*
%config                 /usr/local/pf/conf/templates/dhcpd.conf
%config                 /usr/local/pf/conf/templates/dhcpd_vlan.conf
%config                 /usr/local/pf/conf/templates/httpd.conf
%config                 /usr/local/pf/conf/templates/httpd.conf.apache22
%config                 /usr/local/pf/conf/templates/httpd.conf.pre_apache22
%config(noreplace)      /usr/local/pf/conf/templates/iptables.conf
%config(noreplace)      /usr/local/pf/conf/templates/listener.msg
%config(noreplace)      /usr/local/pf/conf/templates/named-registration.ca
%config(noreplace)      /usr/local/pf/conf/templates/named-isolation.ca
%config                 /usr/local/pf/conf/templates/named_vlan.conf
%config(noreplace)      /usr/local/pf/conf/templates/popup.msg
%config(noreplace)      /usr/local/pf/conf/templates/snmptrapd.conf
%config(noreplace)	/usr/local/pf/conf/templates/snort.conf
%config(noreplace)	/usr/local/pf/conf/templates/snort.conf.pre_snort-2.8
%config			/usr/local/pf/conf/ui.conf
%config(noreplace)      /usr/local/pf/conf/ui-global.conf
%dir                    /usr/local/pf/conf/users
%config(noreplace)      /usr/local/pf/conf/violations.conf
%attr(0755, pf, pf)     /usr/local/pf/configurator.pl
%doc                    /usr/local/pf/COPYING
%dir                    /usr/local/pf/db
                        /usr/local/pf/db/*
%dir                    /usr/local/pf/docs
%doc                    /usr/local/pf/docs/*.odt
%doc                    /usr/local/pf/docs/fdl-1.2.txt
%dir                    /usr/local/pf/docs/MIB
%doc                    /usr/local/pf/docs/MIB/Inverse-PacketFence-Notification.mib
%dir                    /usr/local/pf/html
%dir                    /usr/local/pf/html/admin
                        /usr/local/pf/html/admin/*
%dir                    /usr/local/pf/html/common
                        /usr/local/pf/html/common/*
%dir                    /usr/local/pf/html/user
%dir                    /usr/local/pf/html/user/3rdparty
                        /usr/local/pf/html/user/3rdparty/timerbar.js
%dir                    /usr/local/pf/html/user/content
%config(noreplace)      /usr/local/pf/html/user/content/footer.html
%config(noreplace)      /usr/local/pf/html/user/content/header.html
%dir                    /usr/local/pf/html/user/content/images
                        /usr/local/pf/html/user/content/images/*
                        /usr/local/pf/html/user/content/index.php
                        /usr/local/pf/html/user/content/style.php
%dir                    /usr/local/pf/html/user/content/templates
%config(noreplace)      /usr/local/pf/html/user/content/templates/*
%dir                    /usr/local/pf/html/user/content/violations
%config(noreplace)      /usr/local/pf/html/user/content/violations/*
%attr(0755, pf, pf)     /usr/local/pf/installer.pl
%dir                    /usr/local/pf/lib
%dir                    /usr/local/pf/lib/pf
                        /usr/local/pf/lib/pf/*.pm
                        /usr/local/pf/lib/pf/*.pl
%dir                    /usr/local/pf/lib/pf/floatingdevice
%config(noreplace)      /usr/local/pf/lib/pf/floatingdevice/custom.pm
%dir                    /usr/local/pf/lib/pf/lookup
%config(noreplace)      /usr/local/pf/lib/pf/lookup/node.pm
%config(noreplace)      /usr/local/pf/lib/pf/lookup/person.pm
%dir                    /usr/local/pf/lib/pf/pfcmd
                        /usr/local/pf/lib/pf/pfcmd/*
%dir                    /usr/local/pf/lib/pf/radius
                        /usr/local/pf/lib/pf/radius/constants.pm
%config(noreplace)      /usr/local/pf/lib/pf/radius/custom.pm
%dir                    /usr/local/pf/lib/pf/SNMP
                        /usr/local/pf/lib/pf/SNMP/*
%dir                    /usr/local/pf/lib/pf/vlan
%config(noreplace)      /usr/local/pf/lib/pf/vlan/custom.pm
%dir                    /usr/local/pf/logs
%doc                    /usr/local/pf/NEWS
%doc                    /usr/local/pf/README
%doc                    /usr/local/pf/README_SWITCHES
%dir                    /usr/local/pf/sbin
%attr(0755, pf, pf)     /usr/local/pf/sbin/pfdetect
%attr(0755, pf, pf)     /usr/local/pf/sbin/pfdhcplistener
%attr(0755, pf, pf)     /usr/local/pf/sbin/pfmon
%attr(0755, pf, pf)     /usr/local/pf/sbin/pfredirect
%attr(0755, pf, pf)     /usr/local/pf/sbin/pfsetvlan
%dir                    /usr/local/pf/test
%attr(0755, pf, pf)     /usr/local/pf/test/connect_and_read.pl
%attr(0755, pf, pf)     /usr/local/pf/test/dhcp_dumper
%doc                    /usr/local/pf/UPGRADE
%dir                    /usr/local/pf/var
%dir                    /usr/local/pf/var/rrd
%dir                    /usr/local/pf/var/session

# Remote snort sensor file list
%files remote-snort-sensor
%defattr(-, pf, pf)
%attr(0755, root, root) %{_initrddir}/pfdetectd
%dir                    /usr/local/pf
%dir                    /usr/local/pf/conf
%config(noreplace)      /usr/local/pf/conf/pfdetect_remote.conf
%dir                    /usr/local/pf/sbin
%attr(0755, pf, pf)     /usr/local/pf/sbin/pfdetect_remote
%dir                    /usr/local/pf/var

%changelog
<<<<<<< HEAD
* Tue Sep 22 2010 Olivier Bilodeau <obilodeau@inverse.ca>
- Version bump, doing 1.9.2 pre-release snapshots now
- Removing perl-LWP-UserAgent-Determined as a dependency of remote-snort-sensor.
  See #882;
  http://www.packetfence.org/bugs/view.php?id=882

* Tue Sep 22 2010 Olivier Bilodeau <obilodeau@inverse.ca> - 1.9.1-0
=======
* Fri Sep 24 2010 Olivier Bilodeau <obilodeau@inverse.ca>
- Added lib/pf/*.pl to the file list for new lib/pf/mod_perl_require.pl

* Tue Sep 22 2010 Olivier Bilodeau <obilodeau@inverse.ca> - 1.9.1
>>>>>>> 6d041807
- New upstream release 1.9.1

* Tue Sep 21 2010 Olivier Bilodeau <obilodeau@inverse.ca>
- Added mod_perl as a dependency. Big captive portal performance gain. 
  Fixes #879;

* Wed Aug 25 2010 Olivier Bilodeau <obilodeau@inverse.ca>
- Added perl(Authen::Radius) as a dependency. Required by the optional radius
  authentication in the captive portal. Fixes #1047;

* Wed Aug 04 2010 Olivier Bilodeau <obilodeau@inverse.ca>
- Version bump, doing 1.9.1 pre-release snapshots now

* Tue Jul 27 2010 Olivier Bilodeau <obilodeau@inverse.ca>
- Added conf/admin.perm file to the files manifest

* Tue Jul 15 2010 Olivier Bilodeau <obilodeau@inverse.ca> - 1.9.0
- New upstream release 1.9.0

* Tue May 18 2010 Olivier Bilodeau <obilodeau@inverse.ca>
- Added missing file for Floating Network Device support: 
  floating_network_device.conf

* Fri May 07 2010 Olivier Bilodeau <obilodeau@inverse.ca>
- Added new files for Floating Network Device support
- Added perl(Test::NoWarnings) as a build-time dependency (used for tests)

* Thu May 06 2010 Olivier Bilodeau <obilodeau@inverse.ca>
- Fixed packaging of 802.1x rlm_perl_packetfence_* files and new radius files
- Removing the pinned perl(Parse::RecDescent) version. Fixes #833;
- Snapshot vs releases is now defined by an rpmbuild argument
- source_release should now be passed as an argument to simplify our nightly 
  build system. Fixes #946;
- Fixed a problem with addons/integration-testing files
- Perl required version is now 5.8.8 since a lot of our source files explictly
  ask for 5.8.8. Fixes #868;
- Added perl(Test::MockModule) as a build dependency (required for tests)
- Test modules are now required for building instead of required for package
  install. Fixes #866;

* Thu Apr 29 2010 Olivier Bilodeau <obilodeau@inverse.ca>
- Added mod_perl as a dependency

* Wed Apr 28 2010 Olivier Bilodeau <obilodeau@inverse.ca>
- Added perl(Try::Tiny) and perl(Test::Exception) as a dependency used for 
  exception-handling and its testing
- Linking to new database schema

* Fri Apr 23 2010 Olivier Bilodeau <obilodeau@inverse.ca>
- New addons/integration-testing folder with integration-testing scripts. More
  to come!
- Added perl(Readonly::XS) as a dependency. Readonly becomes faster with it. 

* Mon Apr 19 2010 Olivier Bilodeau <obilodeau@inverse.ca>
- packetfence-remote-snort-sensor back to life. Fixes #888;
  http://www.packetfence.org/mantis/view.php?id=888

* Tue Apr 06 2010 Olivier Bilodeau <obilodeau@inverse.ca> - 1.8.8-0.20100406
- Version bump to snapshot 20100406

* Tue Mar 16 2010 Olivier Bilodeau <obilodeau@inverse.ca> - 1.8.7-2
- Fix upgrade bug from 1.8.4: Changed perl-Locale-gettext dependency to use the
  perl namespace version perl(Locale-gettext). Fixes #931;
  http://www.packetfence.org/mantis/view.php?id=931

* Tue Mar 11 2010 Olivier Bilodeau <obilodeau@inverse.ca> - 1.8.8-0.20100311
- Version bump to snapshot 20100311

* Tue Jan 05 2010 Olivier Bilodeau <obilodeau@inverse.ca> - 1.8.7-1
- Version bump to 1.8.7

* Thu Dec 17 2009 Olivier Bilodeau <obilodeau@inverse.ca> - 1.8.6-3
- Added perl-SOAP-Lite as a dependency of remote-snort-sensor. Fixes #881;
  http://www.packetfence.org/mantis/view.php?id=881
- Added perl-LWP-UserAgent-Determined as a dependency of remote-snort-sensor.
  Fixes #882;
  http://www.packetfence.org/mantis/view.php?id=882

* Tue Dec 04 2009 Olivier Bilodeau <obilodeau@inverse.ca> - 1.8.6-2
- Fixed link to database schema
- Rebuilt packages

* Tue Dec 01 2009 Olivier Bilodeau <obilodeau@inverse.ca> - 1.8.6-1
- Version bump to 1.8.6
- Changed Source of the snapshot releases to packetfence.org

* Fri Nov 20 2009 Olivier Bilodeau <obilodeau@inverse.ca> - 1.8.6-0.20091120
- Version bump to snapshot 20091120
- Changed some default behavior for overwriting config files (for the better)

* Fri Oct 30 2009 Olivier Bilodeau <obilodeau@inverse.ca> - 1.8.5-2
- Modifications made to the dependencies to avoid installing Parse::RecDescent 
  that doesn't work with PacketFence

* Wed Oct 28 2009 Olivier Bilodeau <obilodeau@inverse.ca> - 1.8.5-1
- Version bump to 1.8.5

* Tue Oct 27 2009 Olivier Bilodeau <obilodeau@inverse.ca> - 1.8.5-0.20091027
- Added build instructions to avoid badly named release tarball
- Version bump to snapshot 20091027

* Mon Oct 26 2009 Olivier Bilodeau <obilodeau@inverse.ca> - 1.8.5-0.20091026
- Parse::RecDescent is a build dependency AND a runtime one. Fixes #806;
  http://packetfence.org/mantis/view.php?id=806
- Pulling php-pear-Log instead of php-pear. Fixes #804
  http://packetfence.org/mantis/view.php?id=804
- New dependency for SNMPv3 support with AES: perl-Crypt-Rijndael. Fixes #775;
  http://packetfence.org/mantis/view.php?id=775

* Fri Oct 23 2009 Olivier Bilodeau <obilodeau@inverse.ca> - 1.8.5-0.20091023
- Major improvements to the SPEC file. Starting changelog<|MERGE_RESOLUTION|>--- conflicted
+++ resolved
@@ -33,11 +33,7 @@
 #
 Summary: PacketFence network registration / worm mitigation system
 Name: packetfence
-<<<<<<< HEAD
-Version: 1.9.2
-=======
 Version: 1.10.0
->>>>>>> 6d041807
 Release: %{source_release}%{?dist}
 License: GPL
 Group: System Environment/Daemons
@@ -511,7 +507,9 @@
 %dir                    /usr/local/pf/var
 
 %changelog
-<<<<<<< HEAD
+* Fri Sep 24 2010 Olivier Bilodeau <obilodeau@inverse.ca>
+- Added lib/pf/*.pl to the file list for new lib/pf/mod_perl_require.pl
+
 * Tue Sep 22 2010 Olivier Bilodeau <obilodeau@inverse.ca>
 - Version bump, doing 1.9.2 pre-release snapshots now
 - Removing perl-LWP-UserAgent-Determined as a dependency of remote-snort-sensor.
@@ -519,12 +517,6 @@
   http://www.packetfence.org/bugs/view.php?id=882
 
 * Tue Sep 22 2010 Olivier Bilodeau <obilodeau@inverse.ca> - 1.9.1-0
-=======
-* Fri Sep 24 2010 Olivier Bilodeau <obilodeau@inverse.ca>
-- Added lib/pf/*.pl to the file list for new lib/pf/mod_perl_require.pl
-
-* Tue Sep 22 2010 Olivier Bilodeau <obilodeau@inverse.ca> - 1.9.1
->>>>>>> 6d041807
 - New upstream release 1.9.1
 
 * Tue Sep 21 2010 Olivier Bilodeau <obilodeau@inverse.ca>
