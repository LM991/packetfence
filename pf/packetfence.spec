--- conflicted
+++ resolved
@@ -655,14 +655,12 @@
 %config(noreplace)                         /etc/raddb/sites-available/packetfence-tunnel
 
 %changelog
-<<<<<<< HEAD
 * Mon Aug 15 2011 Francois Gaudreault <fgaudreault@inverse.ca>
 - Added named, and dhcpd as dependencies
-=======
+
 * Fri Aug 12 2011 Francois Gaudreault <fgaudreault@inverse.ca>
 - Adding Accouting support into the freeradius2 configuration
   package
->>>>>>> 6770aa5d
 
 * Thu Aug 11 2011 Derek Wuelfrath <dwuelfrath@inverse.ca>
 - Updated db schema
