--- conflicted
+++ resolved
@@ -607,11 +607,10 @@
 
 %changelog
 * Thu Mar 17 2011 Francois Gaudreault <fgaudreault@inverse.ca>
-<<<<<<< HEAD
+- Now installing logrotate script by default
+
+* Thu Mar 17 2011 Francois Gaudreault <fgaudreault@inverse.ca>
 - Added the packetfence-freeradius2 package definition
-=======
-- Now installing logrotate script by default
->>>>>>> 850ca76d
 
 * Mon Mar 07 2011 Olivier Bilodeau <obilodeau@inverse.ca>
 - Bumped version so that snapshots versions will be greater than latest
