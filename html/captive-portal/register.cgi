#!/usr/bin/perl

=head1 NAME

register.cgi 

=head1 SYNOPSYS

Handles captive-portal authentication, /status, de-registration, multiple registration pages workflow and viewing AUP

=cut

use strict;
use warnings;

use lib '/usr/local/pf/lib';

use Log::Log4perl;
use URI::Escape qw(uri_escape);

use pf::config;
use pf::iplog;
use pf::node;
use pf::Portal::Session;
use pf::util;
use pf::violation;
use pf::web;
# called last to allow redefinitions
use pf::web::custom;

Log::Log4perl->init("$conf_dir/log.conf");
my $logger = Log::Log4perl->get_logger('register.cgi');
Log::Log4perl::MDC->put('proc', 'register.cgi');
Log::Log4perl::MDC->put('tid', 0);

my $portalSession = pf::Portal::Session->new();
my $cgi = $portalSession->getCgi();

# we need a valid MAC to identify a node
if ( !valid_mac($portalSession->getClientMac()) ) {
  $logger->info($portalSession->getClientIp() . " not resolvable, generating error page");
  pf::web::generate_error_page($portalSession, i18n("error: not found in the database"));
  exit(0);
}

$logger->info($portalSession->getClientIp() . " - " . $portalSession->getClientMac() . " on registration page");

my %info;

# Pull username
$info{'pid'} = 1;
$info{'pid'} = $cgi->remote_user if (defined $cgi->remote_user);

# Pull browser user-agent string
$info{'user_agent'} = $cgi->user_agent;

if (defined($cgi->param('username')) && $cgi->param('username') ne '') {

  my ($form_return, $err) = pf::web::validate_form($portalSession);
  if ($form_return != 1) {
    $logger->trace("form validation failed or first time for " . $portalSession->getClientMac());
    pf::web::generate_login_page($portalSession, $err);
    exit(0);
  }

  my ($auth_return, $authenticator) = pf::web::web_user_authenticate($portalSession, $cgi->param("auth"));
  if ($auth_return != 1) {
    $logger->trace("authentication failed for " . $portalSession->getClientMac());
    my $error;
    if (!defined($authenticator)) {
        $error = 'Unable to validate credentials at the moment';
    } else {
        $error = $authenticator->getLastError();
    }
    pf::web::generate_login_page($portalSession, $error);
    exit(0);
  }

  # obtain node information provided by authentication module
  # This appends the hashes to one another. values returned by authenticator wins on key collision
  %info = (%info, $authenticator->getNodeAttributes());
 
  my $pid = $portalSession->getSession->param("username");
  pf::web::web_node_register($portalSession, $pid, %info);
  pf::web::end_portal_session($portalSession);

} elsif (defined($cgi->url_param('mode')) && $cgi->url_param('mode') eq "next_page") {
  my $pageNb = int($cgi->url_param('page'));
  if (($pageNb > 1) && ($pageNb <= $Config{'registration'}{'nbregpages'})) {
    pf::web::generate_registration_page($portalSession, $pageNb);
  } else {
    pf::web::generate_error_page($portalSession, i18n("error: invalid page number"));
  }
<<<<<<< HEAD
=======
} elsif (defined($cgi->url_param('mode')) && $cgi->url_param('mode') eq "status") {
  if (trappable_ip($portalSession->getClientIp())) {
    if (defined($cgi->url_param('json'))) {
      pf::web::generate_status_json($portalSession);
    } else {
      pf::web::generate_status_page($portalSession);
    }
  } else {
    pf::web::generate_error_page($portalSession, i18n("error: not trappable IP"));
  }
>>>>>>> 13031355

} elsif (defined($cgi->url_param('mode')) && $cgi->url_param('mode') eq "deregister") {
  my ($form_return, $err) = pf::web::validate_form($portalSession);
  if ($form_return != 1) {
    $logger->trace("form validation failed or first time for " . $portalSession->getClientMac());
    pf::web::generate_login_page($portalSession, $err);
    exit(0);
  }

  my ($auth_return, $authenticator) = pf::web::web_user_authenticate($portalSession, $cgi->param("auth"));
  if ($auth_return != 1) {
    $logger->trace("authentication failed for " . $portalSession->getClientMac());
    my $error;
    if (!defined($authenticator)) {
        $error = 'Unable to validate credentials at the moment';
    } else {
        $error = $authenticator->getLastError();
    }
    pf::web::generate_login_page($portalSession, $error);
    exit(0);
  }

  my $node_info = node_view($portalSession->getClientMac());
  my $pid = $node_info->{'pid'};
  if ($portalSession->getSession->param("username") eq $pid) {
    my $cmd = $bin_dir."/pfcmd manage deregister " . $portalSession->getClientMac();
    my $output = qx/$cmd/;
    $logger->info("calling $bin_dir/pfcmd  manage deregister " . $portalSession->getClientMac());
    print $cgi->redirect("/authenticate");
  } else {
    pf::web::generate_error_page($portalSession, i18n("error: access denied not owner"));
  }

} elsif (defined($cgi->url_param('mode')) && $cgi->url_param('mode') eq "release") {
  # TODO this is duplicated also in register.cgi
  # we drop HTTPS so we can perform our Internet detection and avoid all sort of certificate errors
  if ($cgi->https()) {
    print $cgi->redirect(
      "http://".$Config{'general'}{'hostname'}.".".$Config{'general'}{'domain'}
      .'/access?destination_url=' . uri_escape($portalSession->getDestinationUrl())
    );
  } else {
    pf::web::generate_release_page($portalSession);
  }
  exit(0);
} elsif (defined($cgi->url_param('mode')) && $cgi->url_param('mode') eq "aup") {
  pf::web::generate_aup_standalone_page($portalSession);
  exit(0);
} elsif (defined($cgi->url_param('mode'))) {
  pf::web::generate_error_page($portalSession, i18n("error: incorrect mode"));
} else {
  pf::web::generate_login_page($portalSession);
}

=head1 AUTHOR

Dominik Gehl <dgehl@inverse.ca>

Regis Balzard <rbalzard@inverse.ca>

Olivier Bilodeau <obilodeau@inverse.ca>
        
Derek Wuelfrath <dwuelfrath@inverse.ca>

=head1 COPYRIGHT
        
Copyright (C) 2008-2012 Inverse inc.

=head1 LICENSE
    
This program is free software; you can redistribute it and/or
modify it under the terms of the GNU General Public License
as published by the Free Software Foundation; either version 2
of the License, or (at your option) any later version.
    
This program is distributed in the hope that it will be useful,
but WITHOUT ANY WARRANTY; without even the implied warranty of
MERCHANTABILITY or FITNESS FOR A PARTICULAR PURPOSE.  See the
GNU General Public License for more details.
            
You should have received a copy of the GNU General Public License
along with this program; if not, write to the Free Software
Foundation, Inc., 51 Franklin Street, Fifth Floor, Boston, MA  02110-1301,
USA.            
                
=cut<|MERGE_RESOLUTION|>--- conflicted
+++ resolved
@@ -91,19 +91,6 @@
   } else {
     pf::web::generate_error_page($portalSession, i18n("error: invalid page number"));
   }
-<<<<<<< HEAD
-=======
-} elsif (defined($cgi->url_param('mode')) && $cgi->url_param('mode') eq "status") {
-  if (trappable_ip($portalSession->getClientIp())) {
-    if (defined($cgi->url_param('json'))) {
-      pf::web::generate_status_json($portalSession);
-    } else {
-      pf::web::generate_status_page($portalSession);
-    }
-  } else {
-    pf::web::generate_error_page($portalSession, i18n("error: not trappable IP"));
-  }
->>>>>>> 13031355
 
 } elsif (defined($cgi->url_param('mode')) && $cgi->url_param('mode') eq "deregister") {
   my ($form_return, $err) = pf::web::validate_form($portalSession);
