# English translations for PacketFence package.
# Copyright (C) 2012-2014 Inverse inc.
# This file is distributed under the same license as the PacketFence package.
# 
# Translators:
# Antoine Amacher <aamacher@inverse.ca>, 2015
# oeufdure <fdurand@inverse.ca>, 2014
# inverse <info@inverse.ca>, 2014
# julsemaan <jsemaan@inverse.ca>, 2014
# Loick Pelet <lpelet.inverse@gmail.com>, 2013
# Loick Pelet <lpelet.inverse@gmail.com>, 2013
# lzammit <lzammit@inverse.ca>, 2014-2015
msgid ""
msgstr ""
"Project-Id-Version: PacketFence\n"
"POT-Creation-Date: YEAR-MO-DA HO:MI+ZONE\n"
<<<<<<< HEAD
"PO-Revision-Date: 2014-11-10 14:39+0000\n"
"Last-Translator: oeufdure <fdurand@inverse.ca>\n"
=======
"PO-Revision-Date: 2015-02-04 21:42+0000\n"
"Last-Translator: lzammit <lzammit@inverse.ca>\n"
>>>>>>> 252be42d
"Language-Team: French (http://www.transifex.com/projects/p/packetfence/language/fr/)\n"
"MIME-Version: 1.0\n"
"Content-Type: text/plain; charset=UTF-8\n"
"Content-Transfer-Encoding: 8bit\n"
"Language: fr\n"
"Plural-Forms: nplurals=2; plural=(n > 1);\n"

# html/pfappserver/root/admin/nodes.tt
# html/pfappserver/root/admin/reports.tt
# html/pfappserver/root/graph/dashboard.tt
# html/pfappserver/root/graph/report.tt
msgid "30 days"
msgstr "30 jours"

# html/pfappserver/root/admin/nodes.tt
# html/pfappserver/root/admin/reports.tt
# html/pfappserver/root/graph/dashboard.tt
# html/pfappserver/root/graph/report.tt
msgid "60 days"
msgstr "60 jours"

# html/pfappserver/root/admin/nodes.tt
# html/pfappserver/root/admin/reports.tt
# html/pfappserver/root/graph/dashboard.tt
# html/pfappserver/root/graph/report.tt
msgid "7 days"
msgstr "7 jours"

# html/pfappserver/lib/pfappserver/Form/Node.pm
msgid "802.1X Username"
msgstr "Nom d'utilisateur 802.1X"

# html/pfappserver/root/admin/reports.tt
msgid "90 days"
msgstr "90 jours"

# html/pfappserver/lib/pfappserver/Form/Config/Switch.pm
msgid ""
"<dt>Testing</dt><dd>pfsetvlan writes in the log files what it would normally"
" do, but it doesn't do anything.</dd><dt>Registration</dt><dd>pfsetvlan "
"automatically-register all MAC addresses seen on the switch ports. As in "
"testing mode, no VLAN changes are done.</dd><dt>Production</dt><dd>pfsetvlan"
" sends the SNMP writes to change the VLAN on the switch ports.</dd>"
msgstr "<dt>Test</dt><dd>pfsetvlan écrit dans les fichiers journaux ce qu´il devrait faire mais n´applique aucune action.</dd><dt>Enregistrement</dt><dd>pfsetvlan enregistre automatiquement toutes les adresses MAC des appareils vu sur les ports de ce commutateur. De même que le mode test aucun changement de VLAN ne sera fait.</dd><dt>Production</dt><dd>pfsetvlan envois les requêtes en écriture pour changer le VLAN sur les ports de ce commutateur.</dd> "

# html/pfappserver/lib/pfappserver/Form/Config/AdminRoles.pm
msgid ""
"A comma seperated list of access durations available to the admin user. If "
"none are provided then the configured values are used"
msgstr "Une liste des durées d'accès disponibles pour l'utilisateur admin (séparées par des virgules). Si aucune n'est fournit, les valeurs par défaut sont utilisées."

# html/pfappserver/root/service/status.tt
msgid ""
"A manual start from the command line will be required. Are you sure you want"
" to continue?"
msgstr "Le démarrage manuel est requis depuis la ligne de commande. Êtes-vous sûr de vouloir continuer?"

# pf::admin_roles (Actions groups)
msgid "ADMIN_ROLES"
msgstr "Rôles Admin"

# pf::admin_roles (Actions)
msgid "ADMIN_ROLES_CREATE"
msgstr "Rôles Admin - Créer"

# pf::admin_roles (Actions)
msgid "ADMIN_ROLES_DELETE"
msgstr "Rôles Admin - Supprimer"

# pf::admin_roles (Actions)
msgid "ADMIN_ROLES_READ"
msgstr "Rôles Admin - Lecture"

# pf::admin_roles (Actions)
msgid "ADMIN_ROLES_UPDATE"
msgstr "Rôles Admin - Mis à jour"

# html/pfappserver/lib/pfappserver/Form/Config/Authentication/Source/Github.pm
# html/pfappserver/lib/pfappserver/Form/Config/Authentication/Source/Google.pm
# html/pfappserver/lib/pfappserver/Form/Config/Authentication/Source/LinkedIn.pm
# html/pfappserver/lib/pfappserver/Form/Config/Authentication/Source/WindowsLive.pm
msgid "API Authorize Path"
msgstr "Chemin de l'autorisation de l'API"

# html/pfappserver/lib/pfappserver/Form/Config/Authentication/Source/Google.pm
# html/pfappserver/lib/pfappserver/Form/Config/Authentication/Source/LinkedIn.pm
# html/pfappserver/lib/pfappserver/Form/Config/Authentication/Source/WindowsLive.pm
msgid "API ID"
msgstr "ID de l'API"

# html/pfappserver/lib/pfappserver/Form/Config/Authentication/Source/Google.pm
# html/pfappserver/lib/pfappserver/Form/Config/Authentication/Source/LinkedIn.pm
# html/pfappserver/lib/pfappserver/Form/Config/Authentication/Source/WindowsLive.pm
msgid "API Secret"
msgstr "Secret de l'API"

# html/pfappserver/lib/pfappserver/Form/Config/Authentication/Source/Github.pm
# html/pfappserver/lib/pfappserver/Form/Config/Authentication/Source/Google.pm
# html/pfappserver/lib/pfappserver/Form/Config/Authentication/Source/LinkedIn.pm
# html/pfappserver/lib/pfappserver/Form/Config/Authentication/Source/WindowsLive.pm
msgid "API Token Path"
msgstr "Chemin du jeton de l'API"

# html/pfappserver/lib/pfappserver/Form/Config/Authentication/Source/Google.pm
# html/pfappserver/lib/pfappserver/Form/Config/Authentication/Source/LinkedIn.pm
# html/pfappserver/lib/pfappserver/Form/Config/Authentication/Source/WindowsLive.pm
msgid "API URL"
msgstr "URL de l'API"

# html/pfappserver/lib/pfappserver/Form/Config/Authentication/Source/Github.pm
# html/pfappserver/lib/pfappserver/Form/Config/Authentication/Source/Google.pm
# html/pfappserver/lib/pfappserver/Form/Config/Authentication/Source/LinkedIn.pm
# html/pfappserver/lib/pfappserver/Form/Config/Authentication/Source/WindowsLive.pm
msgid "API URL of logged user"
msgstr "URL de l'API de l'utilisateur connecté"

# html/pfappserver/lib/pfappserver/Form/Config/Authentication/Source/Email.pm
# html/pfappserver/lib/pfappserver/Form/Config/Authentication/Source/SponsorEmail.pm
msgid "Accept self-registration with email address from the local domain"
msgstr "Accepter l´auto enregistrement par adresse email du domaine local."

# html/pfappserver/root/user/print.tt
msgid "Acceptable Use Policy"
msgstr "Politique d’Utilisation"

# html/pfappserver/root/user/print.tt
msgid "Access Code"
msgstr "Code d'accès"

# html/pfappserver/root/admin/configuration.tt
msgid "Access Duration"
msgstr "Durée d´accès"

# html/pfappserver/root/node/view.tt
msgid "Access Time Balance"
msgstr "Temps d'accès restant"

# html/pfappserver/lib/pfappserver/Form/Config/Authentication/Source/Facebook.pm
# html/pfappserver/lib/pfappserver/Form/Config/Authentication/Source/Github.pm
# html/pfappserver/lib/pfappserver/Form/Config/Authentication/Source/Google.pm
# html/pfappserver/lib/pfappserver/Form/Config/Authentication/Source/LinkedIn.pm
# html/pfappserver/lib/pfappserver/Form/Config/Authentication/Source/WindowsLive.pm
msgid "Access Token Parameter"
msgstr "Paramètre du jeton d'accès"

# html/pfappserver/root/configurator/admin.tt
msgid "Access to the administration interface"
msgstr "Accès à l´interface d´administration"

# html/pfappserver/root/admin/reports.tt
msgid "Accounting"
msgstr "Comptabilité"

# conf/documentation.conf (inline.layer3_accounting_session_timeout)
msgid ""
"Accounting sessions created by pfbandwidthd that haven't been updated for "
"more than this amount of seconds will be considered inactive. This should be"
" higher than the interval at which pfmon runs Defaults to 300 - 5 minutes"
msgstr "Les sessions de comptabilisation créés par pfbandwidthd qui n'ont pas été mise à jours depuis plus que cette valeur en secondes sera considérée comme inactive. Devrait être plus élevé que l'intervalle qui pfmon utilise par défaut 300 (5 minutes)."

# html/pfappserver/lib/pfappserver/Form/SoH.pm
# html/pfappserver/root/admin/bulk_actions.inc
# html/pfappserver/root/soh/index.tt
# html/pfappserver/root/soh/read.tt
# html/pfappserver/root/violation/list.tt
msgid "Action"
msgstr "Action"

# conf/documentation.conf (vlan.trap_limit_action)
msgid ""
"Action that PacketFence will take if the vlan.trap_limit_threshold is "
"reached. Defaults to none. email will send an email every hour if the "
"limit's still reached. shut will shut the port on the switch and will also "
"send an email even if email is not specified."
msgstr "Action que PacketFence prendra lorsque vlan.trap_limit_threshold sera atteint. Par défaut pas de limite. Un e-mail sera envoyé toutes les heures si la limite est toujours atteinte. Shut coupera le port du commutateur et enverra aussi un e-mail, même si e-mail n'est pas spécifié."

# html/pfappserver/lib/pfappserver/Form/Config/AdminRoles.pm
# html/pfappserver/lib/pfappserver/Form/Violation.pm
# html/pfappserver/root/config/adminroles/view.tt
# html/pfappserver/root/user/create.tt
# html/pfappserver/root/user/view.tt
# html/pfappserver/root/violation/list.tt
msgid "Actions"
msgstr "Actions"

# html/pfappserver/root/configurator/enforcement.tt
msgid ""
"Activate this mechanism if you have unmanageable equipment such as entry-"
"level consumer switches or access points. PacketFence becomes the gateway of"
" that inline network, and will NAT the traffic to the Internet."
msgstr "Activer ce fonctionnement si vous avez des équipements qui ne sont pas ménageable tels que commutateur ou point d´accès. PacketFence devient le routeur de ce réseau inline et va translater tout le trafic vers internet."

# html/pfappserver/root/configurator/networks.tt
msgid "Activate your network interfaces and create VLANs"
msgstr "Activation des interfaces réseaux et création de VLANS"

# html/pfappserver/root/user/print.tt
msgid "Activation"
msgstr "Activation"

# html/pfappserver/root/violation/view.tt
msgid "Add"
msgstr "Ajouter"

# html/pfappserver/root/config/firewall_sso/index.tt
msgid "Add Firewall"
msgstr "Ajouter un Pare-feux"
<<<<<<< HEAD
=======

# html/pfappserver/root/config/realm/index.tt
msgid "Add Realm"
msgstr "Ajouter un domaine (REALM)"
>>>>>>> 252be42d

# html/pfappserver/root/interface/list.tt
msgid "Add VLAN"
msgstr "Ajouter un VLAN"

# html/pfappserver/root/config/wrix/index.tt
msgid "Add Wrix Entry"
msgstr "Ajouter une entrée Wrix"

# html/pfappserver/root/authentication/source/rule_read.tt
# html/pfappserver/root/config/switch/view.tt
msgid "Add a condition."
msgstr "Ajouter une condition"

# html/pfappserver/root/config/profile/captive-portal-settings.tt
msgid "Add a language."
msgstr "Ajouter une langue"

# html/pfappserver/root/config/profile/captive-portal-settings.tt
msgid "Add a mandatory field."
msgstr "Ajouter un champ obligatoire"

# html/pfappserver/root/config/profile/tab-content.tt
msgid "Add a provisioner."
msgstr "Ajouter un approvisionneur"

# html/pfappserver/root/config/profile/tab-content.tt
msgid "Add a source."
msgstr "Ajouter une source"

# html/pfappserver/root/config/adminroles/index.tt
msgid "Add admin role"
msgstr "Ajouter un rôle administrateur"

# html/pfappserver/root/soh/index.tt
msgid "Add filter"
msgstr "Ajouter un filtre"

# html/pfappserver/root/config/floatingdevice/index.tt
msgid "Add floating device"
msgstr "Ajouter un appareil flottant"

# html/pfappserver/root/config/profile/index.tt
msgid "Add profile"
msgstr "Ajouter un profil"

# html/pfappserver/root/config/provisioning/index.tt
msgid "Add provisioner"
msgstr "Ajouter un approvisionneur"

# html/pfappserver/root/roles/index.tt
msgid "Add role"
msgstr "Ajouter un rôle"

# html/pfappserver/root/interface/index.tt
msgid "Add routed network"
msgstr "Ajouter un réseau routé"

# html/pfappserver/root/authentication/source/rules_read.tt
msgid "Add rule"
msgstr "Ajouter une règle"

# html/pfappserver/root/config/authentication.tt
msgid "Add source"
msgstr "Ajouter une source"

# html/pfappserver/root/config/switch/index.tt
msgid "Add switch"
msgstr "Ajouter un commutateur"

# html/pfappserver/lib/pfappserver/Form/Config/Pf.pm
msgid "Add to Duration Choices"
msgstr "Ajouter au choix des durées d'accès"

# html/pfappserver/root/violation/list.tt
msgid "Add violation"
msgstr "Ajouter une violation"

# html/pfappserver/lib/pfappserver/Form/User.pm
# html/pfappserver/lib/pfappserver/Form/User/Create/Import.pm
# html/pfappserver/lib/pfappserver/Form/User/Create/Single.pm
msgid "Address"
msgstr "Adresse"

# conf/documentation.conf (trapping.range)
msgid ""
"Address ranges/CIDR blocks that PacketFence will monitor/detect/trap on.  "
"Gateway, network, and broadcast addresses are ignored. Comma-delimited "
"entries should be of the form "
"<ul><li>a.b.c.0/24</li><li>a.b.c.0-255</li><li>a.b.c.0-a.b.c.255</li><li>a.b.c.d</li></ul>"
msgstr "Les plages d'adresses / les blocs CIDR que PacketFence surveillera/détectera/piègera. Les adresses de passerelle, de réseau et de diffusion sont ignorées. Les entrées doivent être  séparées par des virgules tel que : <ul><li>a.b.c.0/24</li><li>a.b.c.0-255</li><li>a.b.c.0-a.b.c.255</li><li>a.b.c.d</li></ul>"

# html/pfappserver/root/admin/configuration.tt
msgid "Admin Access"
msgstr "Accès Administrateur"

# html/pfappserver/root/admin/login.tt
msgid "Admin Login"
msgstr "Authentification"

# html/pfappserver/root/config/adminroles/view.tt
msgid "Admin Role"
msgstr "Rôle Admin"

# html/pfappserver/root/config/adminroles/index.tt
msgid "Admin Roles"
msgstr "Rôles Admin"

# html/pfappserver/root/configurator/admin.tt
msgid "Administration"
msgstr "Administration"

# html/pfappserver/root/configurator/admin.tt
msgid "Administrator"
msgstr "Administrateur"

# html/pfappserver/root/admin/configuration.tt
# html/pfappserver/root/admin/nodes.tt
# html/pfappserver/root/admin/users.tt
# html/pfappserver/root/violation/view.tt
msgid "Advanced"
msgstr "Avancé"

# html/pfappserver/root/configurator/admin.tt
msgid ""
"After completing all the steps of the configuration wizard, you will be "
"redirected to the administrative interface of PacketFence. To access it, you"
" will need to enter the credentials you defined on this page."
msgstr "Après avoir complété toutes les étapes de l´assistant de configuration, vous allez être redirigé vers l´interface d´administration de PacketFence. Pour y avoir accès vous devez utiliser les codes d´accès que vous avez définis précédemment. "

# conf/documentation.conf (advanced.reevaluate_access_reasons)
msgid ""
"After which calls to pfcmd do we have to re-evaluate the state of a node and"
" re-assign VLAN or change iptables rules"
msgstr "Après l'appel à pfcmd a-t-on à ré-évaluer l'état d'un nœud et lui ré-assigner un VLAN ou changer les règles iptables"

# html/pfappserver/root/admin/configuration.tt
# html/pfappserver/root/configurator/configuration.tt
msgid "Alerting"
msgstr "Alerte"

# html/pfappserver/lib/pfappserver/Form/AdvancedSearch.pm
msgid "All"
msgstr "Tous"

# html/pfappserver/root/node/create.tt
msgid ""
"All imported nodes will be registered. If a MAC matches an existing node, it"
" will also be registered."
msgstr "Tous les nœuds importés seront enregistrés. Si une MAC correspond à un nœud existant, il sera également enregistré."

# html/pfappserver/lib/pfappserver/Form/Config/Authentication/Source/Email.pm
# html/pfappserver/lib/pfappserver/Form/Config/Authentication/Source/SponsorEmail.pm
msgid "Allow Local Domain"
msgstr "Autoriser le Domaine Local"

# html/pfappserver/lib/pfappserver/Form/Config/AdminRoles.pm
msgid "Allowed access durations"
msgstr "Durées d’accès autorisés"

# html/pfappserver/lib/pfappserver/Form/Config/AdminRoles.pm
msgid "Allowed access levels"
msgstr "Niveaux d'accès autorisés"

# html/pfappserver/lib/pfappserver/Form/Config/AdminRoles.pm
msgid "Allowed roles"
msgstr "Rôles autorisés"

# html/pfappserver/lib/pfappserver/Form/Violation.pm
msgid ""
"Amount of time before a violation will be closed automatically. Instead of "
"allowing people to reactivate the network, you may want to open a violation "
"for a defined amount of time instead."
msgstr "Quantité de temps avant qu´une violation ne se ferme automatiquement. Au lieu d´autoriser les utilisateurs à réactiver leur accès réseau vous pouvez sans doute préférez ouvrir une violation pour un temps définis. "

# html/pfappserver/lib/pfappserver/Form/Violation.pm
msgid ""
"Amount of time before the violation can reoccur. This is useful to allow "
"hosts time (in the example 2 minutes) to download tools to fix their issue, "
"or shutoff their peer-to-peer application."
msgstr "Quantité de temps avant qu´une violation ne puisse être réactivée. Cela peut être utile par exemple de laisser le temps à un utilisateur de télécharger un outil pour fixer un problème ou alors d´arrêter son application de peer-to-peer.  "

# html/pfappserver/lib/pfappserver/Form/AdvancedSearch.pm
msgid "Any"
msgstr "N'importe lequel"

# html/pfappserver/lib/pfappserver/Form/Config/Authentication/Source/Facebook.pm
# html/pfappserver/lib/pfappserver/Form/Config/Authentication/Source/Github.pm
msgid "App ID"
msgstr "Application ID"

# html/pfappserver/lib/pfappserver/Form/Config/Authentication/Source/Facebook.pm
# html/pfappserver/lib/pfappserver/Form/Config/Authentication/Source/Github.pm
msgid "App Secret"
msgstr "Application Secret"

# html/pfappserver/lib/pfappserver/Form/Config/Authentication/Source/Github.pm
msgid "App URL"
msgstr "Application URL"

# html/pfappserver/root/admin/bulk_actions.inc
msgid "Apply Role"
msgstr "Appliquer le rôle"

# html/pfappserver/root/admin/bulk_actions.inc
msgid "Apply Violation"
msgstr "Appliquer la violation"

# conf/documentation.conf (provisioning.category)
msgid "Apply to node that are members of the following category"
msgstr "Appliquer aux nœuds membres de cette catégorie"

# conf/documentation.conf (scan.duration)
msgid ""
"Approximate duration of a scan. User being scanned on registration are "
"presented a progress bar for this duration, afterwards the browser refreshes"
" until scan is complete."
msgstr "Durée approximative de l'analyse. Une barre de progression de cette durée est présentée à l'utilisateur durant l´analyse d'enregistrement, ensuite le navigateur se rafraîchit jusqu'à ce que l'analyse soit complétée.  "

# html/pfappserver/root/config/profile/edit.tt
msgid "Are you sure want to rename file?"
msgstr "Êtes-vous sûr de vouloir renommer ce fichier?"

# html/pfappserver/root/config/profile/create.tt
# html/pfappserver/root/config/profile/edit.tt
# html/pfappserver/root/config/profile/view.tt
msgid "Are you sure want to save your changes?"
msgstr "Êtes-vous sûr de vouloir enregistrer vos changements?"

# html/pfappserver/lib/pfappserver/Form/Config/Switch.pm
msgid "Auth Password Read"
msgstr "Mot de passe de lecture"

# html/pfappserver/lib/pfappserver/Form/Config/Switch.pm
msgid "Auth Password Trap"
msgstr "Mot de passe pour les Trapes"

# html/pfappserver/lib/pfappserver/Form/Config/Switch.pm
msgid "Auth Password Write"
msgstr "Mot de passe d´écriture"

# html/pfappserver/lib/pfappserver/Form/Config/Switch.pm
msgid "Auth Protocol Read"
msgstr "Protocole de l'Auth en lecture "

# html/pfappserver/lib/pfappserver/Form/Config/Switch.pm
msgid "Auth Protocol Trap"
msgstr "Protocole pour l'Auth des Trap"

# html/pfappserver/lib/pfappserver/Form/Config/Switch.pm
msgid "Auth Protocol Write"
msgstr "Protocole pour la communauté en écriture"

# html/pfappserver/lib/pfappserver/Form/Config/Authentication/Source/Facebook.pm
# html/pfappserver/lib/pfappserver/Form/Config/Authentication/Source/Github.pm
# html/pfappserver/lib/pfappserver/Form/Config/Authentication/Source/Google.pm
# html/pfappserver/lib/pfappserver/Form/Config/Authentication/Source/LinkedIn.pm
# html/pfappserver/lib/pfappserver/Form/Config/Authentication/Source/WindowsLive.pm
msgid "Authorized domains"
msgstr "Domaines autorisés"

# html/pfappserver/lib/pfappserver/Form/Violation.pm
msgid "Auto Enable"
msgstr "Activation Automatique"

# conf/documentation.conf (expire.httpd_admin)
msgid "Automatically expire httpd admin sessions"
msgstr "Expirer automatiquement les sessions d'administration de httpd"

# conf/documentation.conf (expire.httpd_portal)
msgid "Automatically expire httpd portal sessions"
msgstr "Expirer automatiquement les sessions d'administration du portail"

# conf/documentation.conf (expire.ldap_auth)
msgid "Automatically expire ldap auth cache"
msgstr "Expire automatiquement le cache d'authentification LDAP"

# html/pfappserver/root/config/profile/edit.tt
msgid "Available Variables"
msgstr "Variables disponibles"

# html/pfappserver/root/node/view.tt
msgid "Bandwidth Balance"
msgstr "Bande passante restante"

# html/pfappserver/lib/pfappserver/Controller/Graph.pm
msgid "Bandwidth per Operating System Class"
msgstr "Bande passante par classe de Système d´exploitation"

# html/pfappserver/root/admin/reports.tt
msgid "Bandwith per Operating System"
msgstr "Bande passante par système d'exploitation"

# pf::firewallsso (Firewall SSO)
msgid "BarracudaNG"
msgstr "BarracudaNG"

# html/pfappserver/lib/pfappserver/Form/Config/Authentication/Source/LDAP.pm
msgid "Base DN"
msgstr "DN de base"

# html/pfappserver/lib/pfappserver/Form/Config/Authentication/Source/LDAP.pm
msgid "Base Object"
msgstr "Objet de base"

# html/pfappserver/root/admin/configuration.tt
msgid "Billing"
msgstr "Facturation"

# html/pfappserver/lib/pfappserver/Form/Config/Authentication/Source/LDAP.pm
msgid "Bind DN"
msgstr "DN de connexion"

# html/pfappserver/root/node/view.tt
msgid "Browser"
msgstr "Navigateur"

# html/pfappserver/lib/pfappserver/Form/Violation.pm
msgid "Button Text"
msgstr "Texte du bouton"

# conf/documentation.conf (node_import.voip)
msgid "By default is an imported node a Voice over IP device or not?"
msgstr "Par défaut est ce un noeud importé de VOIX IP ou pas ?"

# conf/documentation.conf (billing.mirapay_currency options)
msgid "CAD"
msgstr "CAD"

# html/pfappserver/root/config/switch/view.tt
msgid "CLI"
msgstr "CLI"

# pf::admin_roles (Actions groups)
msgid "CONFIGURATION_MAIN"
msgstr "Configuration générale"

# pf::admin_roles (Actions)
msgid "CONFIGURATION_MAIN_READ"
msgstr "Configuration principale - Lecture"

# pf::admin_roles (Actions)
msgid "CONFIGURATION_MAIN_UPDATE"
msgstr "Configuration principale - Mise à jour"

# html/pfappserver/lib/pfappserver/Form/Node/Create/Import.pm
# html/pfappserver/lib/pfappserver/Form/User/Create/Import.pm
msgid "CSV File"
msgstr "Fichier CSV"

# html/pfappserver/lib/pfappserver/Form/Config/Authentication/Source/LDAP.pm
msgid "Cache match"
msgstr ""

# html/pfappserver/root/config/adminroles/index.tt
# html/pfappserver/root/config/authentication.tt
# html/pfappserver/root/config/firewall_sso/index.tt
# html/pfappserver/root/config/floatingdevice/index.tt
# html/pfappserver/root/config/profile/files.tt
# html/pfappserver/root/config/profile/index.tt
# html/pfappserver/root/config/provisioning/index.tt
# html/pfappserver/root/config/realm/index.tt
# html/pfappserver/root/config/switch/index.tt
# html/pfappserver/root/config/wrix/index.tt
# html/pfappserver/root/interface/create.tt
# html/pfappserver/root/roles/index.tt
# html/pfappserver/root/service/status.tt
# html/pfappserver/root/soh/index.tt
# html/pfappserver/root/violation/list.tt
msgid "Cancel"
msgstr "Annuler"

# html/pfappserver/root/config/profile/files.tt
msgid "Cancel Revert"
msgstr "Annuler Retour"

# html/pfappserver/root/admin/wrapper.tt
# html/pfappserver/root/configurator/wrapper.tt
msgid "Cannot Load Content"
msgstr "Une erreur est survenue durant la connexion avec le serveur. Veuillez ressayer plus tard."

# html/pfappserver/root/config/profile/create.tt
# html/pfappserver/root/config/profile/files.tt
# html/pfappserver/root/config/profile/view.tt
msgid "Captive Portal"
msgstr "Portail captif"

# html/pfappserver/root/admin/configuration.tt
msgid "Captive portal"
msgstr "Portail Captif"

# html/pfappserver/lib/pfappserver/Form/Config/Provisioning/mobileconfig.pm
msgid "Certificate"
msgstr "Certificat"
<<<<<<< HEAD
=======

# pf::firewallsso (Firewall SSO)
msgid "Checkpoint"
msgstr "Checkpoint"
>>>>>>> 252be42d

# html/pfappserver/lib/pfappserver/Form/Config/Authentication/Source/LDAP.pm
msgid "Children"
msgstr "Enfant"

# conf/documentation.conf (trapping.detection_engine)
msgid "Choose between our supported IDS engine."
msgstr "Choisissez parmi les IDS supportés."

# conf/documentation.conf (network.interfaceSNAT)
msgid ""
"Choose interface(s) where you want to enable snat for passthrough (by "
"default it's the management interface)"
msgstr "Choisissez l'interface(s) sur laquelle vous voulez activer le Source NAT (par défaut c'est l'interface de gestion)"

# html/pfappserver/root/configurator/enforcement.tt
msgid "Choose your enforcement mechanisms"
msgstr "Choisissez le mécanisme d´accès "

# html/pfappserver/root/admin/bulk_actions.inc
msgid "Clear Violation"
msgstr "Supprimer la violation"

# html/pfappserver/lib/pfappserver/Form/Config/Network/Routed.pm
msgid "Client Gateway"
msgstr "Passerelle du client"

# html/pfappserver/lib/pfappserver/Form/Config/Provisioning/opswat.pm
# html/pfappserver/lib/pfappserver/Form/Config/Provisioning/sepm.pm
msgid "Client Id"
msgstr "Identifiant du client"

# html/pfappserver/lib/pfappserver/Form/Config/Provisioning/ibm.pm
# html/pfappserver/lib/pfappserver/Form/Config/Provisioning/opswat.pm
# html/pfappserver/lib/pfappserver/Form/Config/Provisioning/sepm.pm
# html/pfappserver/lib/pfappserver/Form/Config/Provisioning/symantec.pm
msgid "Client Secret"
msgstr "Mot de passe du client"

# html/pfappserver/root/config/wrix/search_form.tt
msgid "Client Support"
msgstr "Support client"

# html/pfappserver/root/config/adminroles/list.tt
# html/pfappserver/root/config/firewall_sso/list.tt
# html/pfappserver/root/config/floatingdevice/list.tt
# html/pfappserver/root/config/provisioning/list.tt
# html/pfappserver/root/config/realm/list.tt
# html/pfappserver/root/config/switch/list.tt
# html/pfappserver/root/config/wrix/list.tt
# html/pfappserver/root/violation/list.tt
msgid "Clone"
msgstr "Cloner"

# html/pfappserver/root/admin/saved_search.inc
# html/pfappserver/root/authentication/source/rule_read.tt
# html/pfappserver/root/config/adminroles/view.tt
# html/pfappserver/root/config/firewall_sso/view.tt
# html/pfappserver/root/config/floatingdevice/view.tt
# html/pfappserver/root/config/networks/view.tt
# html/pfappserver/root/config/provisioning/view.tt
# html/pfappserver/root/config/realm/view.tt
# html/pfappserver/root/config/switch/view.tt
# html/pfappserver/root/config/wrix/view.tt
# html/pfappserver/root/interface/view.tt
# html/pfappserver/root/node/view.tt
# html/pfappserver/root/node/violations.tt
# html/pfappserver/root/roles/read.tt
# html/pfappserver/root/soh/read.tt
# html/pfappserver/root/user/list_password.tt
# html/pfappserver/root/user/view.tt
# html/pfappserver/root/violation/view.tt
msgid "Close"
msgstr "Fermer"

# conf/documentation.conf (advanced.pfcmd_error_color)
msgid "Color of the error text for pfcmd"
msgstr "Couleur du texte d'erreur pour PFCMD"

# conf/documentation.conf (advanced.pfcmd_success_color)
msgid "Color of the success text for pfcmd"
msgstr "Couleur du texte de succès pour PFCMD"

# conf/documentation.conf (advanced.pfcmd_warning_color)
msgid "Color of the warning text for pfcmd"
msgstr "Couleur du texte d'avertissement pour PFCMD"

# html/pfappserver/lib/pfappserver/Form/Node/Create/Import.pm
# html/pfappserver/lib/pfappserver/Form/User/Create/Import.pm
msgid "Column Delimiter"
msgstr "Délimiteur de colonne"

# html/pfappserver/root/node/advanced_search.tt
# html/pfappserver/root/node/search.tt
# html/pfappserver/root/node/simple_search.tt
msgid "Columns"
msgstr "Colonnes"

# html/pfappserver/root/node/create.tt
# html/pfappserver/root/user/create.tt
msgid "Columns Order"
msgstr "Ordre des colonnes"

# html/pfappserver/lib/pfappserver/Form/Node/Create/Import.pm
# html/pfappserver/lib/pfappserver/Form/User/Create/Import.pm
msgid "Comma"
msgstr "Virgule"

# html/pfappserver/lib/pfappserver/Form/Config/FloatingDevice.pm
msgid ""
"Comma separated list of VLANs. If the port is a multi-vlan, these are the "
"VLANs that have to be tagged on the port."
msgstr "Liste des VLANs séparés par une virgule. Si le port est multi VLAN alors cette liste correspond aux VLANs qui seront taggés dessus."

# html/pfappserver/lib/pfappserver/Form/Config/Authentication/Source/Facebook.pm
# html/pfappserver/lib/pfappserver/Form/Config/Authentication/Source/Github.pm
# html/pfappserver/lib/pfappserver/Form/Config/Authentication/Source/Google.pm
# html/pfappserver/lib/pfappserver/Form/Config/Authentication/Source/LinkedIn.pm
# html/pfappserver/lib/pfappserver/Form/Config/Authentication/Source/WindowsLive.pm
msgid ""
"Comma separated list of domains that will be resolve with the correct IP "
"addresses."
msgstr "Liste des domaines séparés par une virgule qui seront résolu avec la vraie adresse IP."

# html/pfappserver/root/configurator/configuration.tt
msgid "Comma-delimited list of DHCP servers in your production environment."
msgstr "Liste séparé par une virgule des serveurs DHCP de production."

# conf/documentation.conf (general.dhcpservers)
msgid "Comma-delimited list of DHCP servers."
msgstr "Liste de serveurs DHCP séparés par des virgules."

# conf/documentation.conf (general.dnsservers)
msgid "Comma-delimited list of DNS servers."
msgstr "Liste de serveurs DNS séparés par des virgules."

# conf/documentation.conf (scan.dot1x_type)
msgid ""
"Comma-delimited list of EAP-Type attributes that will pass to the scan "
"engine."
msgstr "Liste des types EAP séparés par des virgules qui doivent passer par le système d'analyse."

# conf/documentation.conf (trapping.whitelist)
msgid ""
"Comma-delimited list of MAC addresses that are immune to isolation. In "
"inline Level 2 enforcement, the firewall is opened for them as if they were "
"registered. This <i>feature</i> will probably be reworked in the future."
msgstr "Liste séparée par des virgules des adresses MAC pour lequel l´isolement ne s´applique pas. En inline de Niveau 2, le pare-feu est ouvert pour celle-ci. Cette <i>fonctionnalité</i> sera probablement retravaillée à l'avenir."

# conf/documentation.conf (trapping.passthroughs)
msgid ""
"Comma-delimited list of domains to be used as HTTP and HTTPS passthroughs to"
" web sites. The configuration parameter <i>passthrough</i> must be enabled "
"for passthroughs to be effective."
msgstr "Liste des domaines HTTP et HTTPS séparée par des virgules pour lesquels on autorise à  passer a travers le pare-feux. Les <i>passthrough</i> doivent être activés."

# conf/documentation.conf (trapping.proxy_passthroughs)
msgid ""
"Comma-delimited list of domains to be used with apache passthroughs. The "
"configuration parameter <i>passthrough</i> must be enabled for passthroughs "
"to be effective."
msgstr "Liste des domaines HTTP et HTTPS séparée par des virgules pour lesquels on autorise à passer au travers du portail captif en mode reverse proxy Les <i>passthroughs</i> doivent être activés."

# conf/documentation.conf (inline.interfaceSNAT)
msgid "Comma-delimited list of interfaces used to SNAT inline level 2 traffic"
msgstr "Liste séparée par des virgules des interfaces utilisées pour le trafic SNAT inline niveau 2"

# conf/documentation.conf (general.memcached)
msgid "Comma-delimited list of memcached servers."
msgstr "Liste des serveurs memcached séparés par des virgules."

# conf/documentation.conf (trapping.interception_proxy_port)
msgid "Comma-delimited list of port used by proxy interception."
msgstr "Liste de port(s) utilisé(s) par l'interception proxy séparée par des virgules  ."

# html/pfappserver/lib/pfappserver/Form/Config/Switch.pm
msgid "Comma-separated list of the switch uplinks"
msgstr "Liste des ports uplinks du commutateur séparé par une virgule."

# html/pfappserver/lib/pfappserver/Form/Config/Switch.pm
msgid "Community Read"
msgstr "Communauté de Lecture"

# html/pfappserver/lib/pfappserver/Form/Config/Switch.pm
msgid "Community Trap"
msgstr "Communauté de Trap"

# html/pfappserver/lib/pfappserver/Form/Config/Switch.pm
msgid "Community Write"
msgstr "Communauté d'écriture"

# html/pfappserver/lib/pfappserver/Form/User.pm
# html/pfappserver/lib/pfappserver/Form/User/Create/Import.pm
# html/pfappserver/lib/pfappserver/Form/User/Create/Multiple.pm
# html/pfappserver/lib/pfappserver/Form/User/Create/Single.pm
msgid "Company"
msgstr "Entreprise"

# html/pfappserver/root/admin/configuration.tt
msgid "Compliance"
msgstr "Conformité"

# html/pfappserver/root/admin/nodes.tt
# html/pfappserver/root/user/nodes.tt
msgid "Computer Name"
msgstr "Nom de l'ordinateur"

# html/pfappserver/root/soh/read.tt
msgid "Conditions"
msgstr "Conditions"

# html/pfappserver/root/admin/wrapper.tt
msgid "Configuration"
msgstr "Configuration"

# html/pfappserver/root/configurator/wrapper.tt
msgid "Configuration Wizard"
msgstr "Assistant de configuration"

# html/pfappserver/root/configurator/services.tt
msgid "Congratulations!"
msgstr "Félicitation !"

# html/pfappserver/root/node/view.tt
msgid "Connection Type"
msgstr "Type de Connexion"

# html/pfappserver/root/admin/reports.tt
msgid "Connections"
msgstr "Connexions"

# html/pfappserver/lib/pfappserver/Controller/Graph.pm
msgid "Connections Types"
msgstr "Types de Connexions"

# html/pfappserver/root/configurator/services.tt
msgid "Console Output"
msgstr "Sortie de la console"

# html/pfappserver/root/configurator/admin.tt
# html/pfappserver/root/configurator/configuration.tt
# html/pfappserver/root/configurator/database.tt
# html/pfappserver/root/configurator/enforcement.tt
# html/pfappserver/root/configurator/networks.tt
msgid "Continue"
msgstr "Continuer"

# html/pfappserver/lib/pfappserver/Form/Config/Switch.pm
msgid "Controller IP Address"
msgstr "Adresse IP du contrôleur "

# html/pfappserver/lib/pfappserver/Form/Config/Switch.pm
msgid "Controller Port"
msgstr "Port du contrôleur "

# conf/documentation.conf (vlan.trap_limit)
msgid ""
"Controls whether or not the trap_limit feature is enabled. Trap limiting is "
"a way to limit the damage done by malicious users or misbehaving switch that"
" sends too many traps to PacketFence causing it to be overloaded. Trap "
"limiting is controlled by the trap_limit_threshold and trap_limit_action "
"parameters. Default is enabled."
msgstr "Contrôle si la fonctionnalité de trap_limit est activée ou non. La limitation de trappes est une manière de limiter les dommages causés par un utilisateur malveillant ou le mauvais comportement d'un commutateur qui envoie trop de trappes à PacketFence en le surchargeant. La limitation de trappes est contrôlée par les paramètres de trap_limit_threshold et de trap_limit_action. Activé par défaut."

# html/pfappserver/root/config/profile/files.tt
msgid "Copy"
msgstr "Copier"

# html/pfappserver/root/config/profile/files.tt
msgid "Copy File"
msgstr "Copier le fichier"

# html/pfappserver/root/config/wrix/search_form.tt
msgid "Coverage Area"
msgstr "Zone de couverture"

# html/pfappserver/root/admin/nodes.tt
# html/pfappserver/root/admin/users.tt
# html/pfappserver/root/config/profile/create.tt
# html/pfappserver/root/interface/create.tt
msgid "Create"
msgstr "Créer"

# html/pfappserver/lib/pfappserver/Form/Config/Authentication/Source/Email.pm
# html/pfappserver/lib/pfappserver/Form/Config/Authentication/Source/Facebook.pm
# html/pfappserver/lib/pfappserver/Form/Config/Authentication/Source/Github.pm
# html/pfappserver/lib/pfappserver/Form/Config/Authentication/Source/Google.pm
# html/pfappserver/lib/pfappserver/Form/Config/Authentication/Source/LinkedIn.pm
# html/pfappserver/lib/pfappserver/Form/Config/Authentication/Source/SMS.pm
# html/pfappserver/lib/pfappserver/Form/Config/Authentication/Source/SponsorEmail.pm
# html/pfappserver/lib/pfappserver/Form/Config/Authentication/Source/WindowsLive.pm
msgid "Create Local Account"
msgstr "Créer un compte local"

# html/pfappserver/root/config/profile/files.tt
msgid "Create New File"
msgstr "Créer un nouveau fichier"

# html/pfappserver/root/node/create.tt
msgid "Create Nodes"
msgstr "Créer des noeuds"

# html/pfappserver/root/user/create.tt
msgid "Create Users"
msgstr "Créer des Utilisateurs"

# html/pfappserver/lib/pfappserver/Form/Config/Authentication/Source/Facebook.pm
# html/pfappserver/lib/pfappserver/Form/Config/Authentication/Source/Github.pm
# html/pfappserver/lib/pfappserver/Form/Config/Authentication/Source/Google.pm
# html/pfappserver/lib/pfappserver/Form/Config/Authentication/Source/LinkedIn.pm
# html/pfappserver/lib/pfappserver/Form/Config/Authentication/Source/WindowsLive.pm
msgid ""
"Create a local account on the PacketFence system based on the account email "
"address provided."
msgstr "Créer un compte local dans PacketFence basé sur l´adresse email donnée."

# html/pfappserver/lib/pfappserver/Form/Config/Authentication/Source/Email.pm
# html/pfappserver/lib/pfappserver/Form/Config/Authentication/Source/SponsorEmail.pm
msgid ""
"Create a local account on the PacketFence system based on the email address "
"provided."
msgstr "Créer un compte local dans PacketFence basé sur l´adresse email donnée."

# html/pfappserver/lib/pfappserver/Form/Config/Authentication/Source/SMS.pm
msgid ""
"Create a local account on the PacketFence system based on the phone number "
"provided."
msgstr "Créer un compte local dans PacketFence basé sur le numéro de téléphone donné."

# html/pfappserver/root/configurator/database.tt
msgid "Create a user in your MySQL server"
msgstr "Créer un utilisateur dans le serveur MySQL"

# html/pfappserver/root/configurator/database.tt
msgid "Create database and tables"
msgstr "Créer la base de données et les tables"

# html/pfappserver/root/user/create.tt
msgid "Create local users that trigger specific actions."
msgstr "Créer des utilisateurs locaux qui déclenchent des actions spécifiques."

# html/pfappserver/root/configurator/database.tt
msgid "Create the database"
msgstr "Créer la base de données"

# html/pfappserver/root/configurator/database.tt
msgid "Create user"
msgstr "Créer un utilisateur"

# html/pfappserver/root/admin/users.tt
msgid "Created user"
msgstr "Créer un utilisateur"

# html/pfappserver/root/interface/create.tt
msgid "Creating"
msgstr "Création"

# html/pfappserver/root/node/create.tt
msgid "Creating Nodes .."
msgstr "Creation des noeuds .."

# html/pfappserver/root/user/create.tt
msgid "Creating Users .."
msgstr "Création des Utilisateurs ..."

# html/pfappserver/root/user/view.tt
msgid "Custom Fields"
msgstr "Champs personnalisés"

# conf/documentation.conf (network.dhcp_filter_by_message_types options)
msgid "DHCPACK"
msgstr "DHCPACK"

# conf/documentation.conf (network.dhcp_filter_by_message_types options)
msgid "DHCPDECLINE"
msgstr "DHCPDECLINE"

# conf/documentation.conf (network.dhcp_filter_by_message_types options)
msgid "DHCPDISCOVER"
msgstr "DHCPDISCOVER"

# conf/documentation.conf (network.dhcp_filter_by_message_types options)
msgid "DHCPINFORM"
msgstr "DHCPINFORM"

# conf/documentation.conf (network.dhcp_filter_by_message_types options)
msgid "DHCPNAK"
msgstr "DHCPNAK"

# conf/documentation.conf (network.dhcp_filter_by_message_types options)
msgid "DHCPOFFER"
msgstr "DHCPOFFER"

# conf/documentation.conf (network.dhcp_filter_by_message_types options)
msgid "DHCPRELEASE"
msgstr "DHCPRELEASE"

# conf/documentation.conf (network.dhcp_filter_by_message_types options)
msgid "DHCPREQUEST"
msgstr "DHCPREQUEST"

# html/pfappserver/lib/pfappserver/Form/Interface.pm
msgid "DNS"
msgstr "DNS"

# html/pfappserver/lib/pfappserver/Form/Config/Network.pm
msgid "DNS Server"
msgstr "Serveur DNS"

# html/pfappserver/root/configurator/services.tt
# html/pfappserver/root/service/status.tt
msgid "Daemon"
msgstr "Daemon"

# html/pfappserver/root/admin/status.tt
msgid "Dashboard"
msgstr "Console de bord"

# html/pfappserver/root/configurator/database.tt
msgid "Database Configuration"
msgstr "Configuration de la base de donnée"

# html/pfappserver/lib/pfappserver/Form/Config/Switch.pm
msgid "Deauthentication Method"
msgstr "Méthode de déauthentification."

# html/pfappserver/lib/pfappserver/Form/Config/Switch.pm
# html/pfappserver/lib/pfappserver/Form/Violation.pm
msgid "Default"
msgstr "Défaut"

# html/pfappserver/root/configurator/networks.tt
msgid "Default Gateway"
msgstr "Route par défaut"

# html/pfappserver/lib/pfappserver/Form/Config/Network.pm
msgid "Default Lease Time"
msgstr "Durée du bail par défaut"

# html/pfappserver/lib/pfappserver/Form/Node/Create/Import.pm
msgid "Default Owner"
msgstr "Propriétaire par défaut"

# html/pfappserver/root/config/profile/index.tt
msgid "Default Profile"
msgstr "Profil par défaut"

# html/pfappserver/lib/pfappserver/Form/Node/Create/Import.pm
msgid "Default Role"
msgstr "Rôle par défaut"

# html/pfappserver/lib/pfappserver/Form/Config/ProfileCommon.pm
msgid ""
"Default URL to redirect to on registration/mitigation release. This is only "
"used if a per-violation redirect URL is not defined."
msgstr "URL par défaut de redirection après l´enregistrement / la sortie de l´isolation. Ne sera utilisé si acune URL de redirection n´est définie dans la violation."

# html/pfappserver/lib/pfappserver/Form/Node/Create/Import.pm
msgid "Default Voice Over IP"
msgstr "VoIP par défaut"

# conf/documentation.conf (node_import.category)
msgid "Default category to assign to imported nodes."
msgstr "La catégorie par défaut à affecter aux nœuds importés."

# conf/documentation.conf (node_import.pid)
msgid "Default pid value to assign to imported nodes."
msgstr "Le PID par défaut à affecter aux nœuds importés."

# html/pfappserver/root/config/adminroles/index.tt
msgid ""
"Define roles with specific access rights to the Web administration "
"interface. Roles are assigned to users depending on their authentication "
"source."
msgstr "Définir les rôles avec des droits d'accès spécifiques à l'interface d'administration Web. Les rôles sont attribués aux utilisateurs en fonction de leur source d'authentification."

# html/pfappserver/root/config/authentication.tt
msgid ""
"Define the authentication sources to let users access the captive portal or "
"the admin Web interface."
msgstr "Définit les sources d'authentification pour permettre aux utilisateurs d'accéder au portail captif ou de l'interface d'administration Web."

# html/pfappserver/root/soh/index.tt
msgid ""
"Define the filters which will apply to all NAP-capable clients that produce "
"a statement of health (SoH)."
msgstr "Définit les filtres qui s'appliqueront à tous les clients supportant le NAP et qui envoient un état de santé (SoH)."

# html/pfappserver/root/roles/index.tt
msgid "Define the roles which will apply to all devices on your network."
msgstr "Définit les roles qui seront appliqués sur tous les équipements sur votre réseau."

# html/pfappserver/root/config/switch/view.tt
# html/pfappserver/root/violation/view.tt
msgid "Definition"
msgstr "Définition"

# html/pfappserver/lib/pfappserver/Form/Violation.pm
msgid "Delay By"
msgstr "Retardé pour"

# html/pfappserver/lib/pfappserver/Form/Violation.pm
msgid "Delay before triggering the violation."
msgstr "Délais avant d´activer la violation "

# conf/documentation.conf (vlan.bounce_duration)
msgid ""
"Delay to wait between the shut / no-shut on a port. Some OS need a higher "
"value than others. Default should be reasonable for almost every OS but is "
"too long for the usual proprietary OS."
msgstr "Délai d'attente entre le shut / no-shut sur ​​un port. Certains OS ont besoin d'une plus grande valeur que d'autres. Par défaut cela devrait être raisonnable pour presque tous les OS, mais c'est trop long pour les systèmes d'exploitation propriétaire."

# html/pfappserver/root/config/adminroles/index.tt
# html/pfappserver/root/config/adminroles/list.tt
# html/pfappserver/root/config/authentication.tt
# html/pfappserver/root/config/firewall_sso/index.tt
# html/pfappserver/root/config/firewall_sso/list.tt
# html/pfappserver/root/config/floatingdevice/index.tt
# html/pfappserver/root/config/floatingdevice/list.tt
# html/pfappserver/root/config/networks/view.tt
# html/pfappserver/root/config/profile/files.tt
# html/pfappserver/root/config/profile/index.tt
# html/pfappserver/root/config/provisioning/index.tt
# html/pfappserver/root/config/provisioning/list.tt
# html/pfappserver/root/config/realm/index.tt
# html/pfappserver/root/config/realm/list.tt
# html/pfappserver/root/config/switch/index.tt
# html/pfappserver/root/config/switch/list.tt
# html/pfappserver/root/config/wrix/index.tt
# html/pfappserver/root/config/wrix/list.tt
# html/pfappserver/root/interface/list.tt
# html/pfappserver/root/node/view.tt
# html/pfappserver/root/roles/index.tt
# html/pfappserver/root/soh/index.tt
# html/pfappserver/root/user/view.tt
# html/pfappserver/root/violation/list.tt
msgid "Delete"
msgstr "Supprimer"

# html/pfappserver/root/config/adminroles/index.tt
msgid "Delete Admin Role"
msgstr "Supprimer un rôle Admin"

# html/pfappserver/root/config/profile/files.tt
msgid "Delete File"
msgstr "Supprimer le fichier"

# html/pfappserver/root/soh/index.tt
msgid "Delete Filter"
msgstr "Supprimer le filtre"

# html/pfappserver/root/config/firewall_sso/index.tt
msgid "Delete Firewall SSO"
msgstr "Supprimer un pare-feu SSO"

# html/pfappserver/root/config/floatingdevice/index.tt
msgid "Delete Floating Device"
msgstr "Supprimer un Appareil Flottant "

# html/pfappserver/root/config/profile/index.tt
msgid "Delete Profile"
msgstr "Supprimer le Profil"

# html/pfappserver/root/config/provisioning/index.tt
msgid "Delete Provisioning Entry"
msgstr "Supprimer l´entrée de l´approvisionneur"
<<<<<<< HEAD
=======

# html/pfappserver/root/config/realm/index.tt
msgid "Delete Realm"
msgstr "Supprimer le Realm"
>>>>>>> 252be42d

# html/pfappserver/root/roles/index.tt
msgid "Delete Role"
msgstr "Supprimer le Role"

# html/pfappserver/root/config/authentication.tt
msgid "Delete Source"
msgstr "Supprimer la Source"

# html/pfappserver/root/config/switch/index.tt
msgid "Delete Switch"
msgstr "Supprimer le commutateur"

# html/pfappserver/root/violation/list.tt
msgid "Delete Violation"
msgstr "Supprimer la Violation"

# html/pfappserver/root/config/wrix/index.tt
msgid "Delete WRIX Entry"
msgstr "Supprimer une entrée WRIX"

# html/pfappserver/root/config/networks/view.tt
# html/pfappserver/root/soh/index.tt
# html/pfappserver/root/violation/list.tt
msgid "Deleting"
msgstr "Suppression"

# html/pfappserver/root/admin/bulk_actions.inc
msgid "Deregister"
msgstr "Désenregistrer"

# conf/documentation.conf (interface.type)
msgid ""
"Describes <i>type</i> of named interface.  internal describes interfaces "
"where PacketFence will enforce network access. management (or managed) "
"interfaces have the administrative GUI running on them, host SNMP trap "
"receiver and RADIUS server. monitor is the interface that snort listens on. "
"dhcp-listener is an interface where the DHCP traffic is coming in either via"
" a network SPAN or IP-Helpers configuration. high-availability is for an "
"interface between two PacketFence servers dedicated to high-availability "
"(drbd, corosync)."
msgstr "Le <i>type</i> décrit de l'interface nommée. Internal décrit les interfaces où PacketFence forcera l'accès au réseau. Management sont des interfaces où l'interface graphique d'administration, le serveur SNMP et le serveur RADIUS s'exécutent. Monitor est l'interface qui écoute le traffic de Snort.  Dhcp-listener est  l'interface où le trafic DHCP arrive par un SPAN de configuration du réseau ou bien un IP-Helper. High-availability (Haute-Disponibilité) est l'interface entre deux serveurs PacketFence dédié à la haute disponibilité (drbd, corosync)."

# conf/documentation.conf (interface.enforcement)
msgid ""
"Describes the technique PacketFence will use to enforce network access.VLAN "
"is the out-of-band VLAN-based device isolation requiring integration in your"
" network environment and inline is a DHCP-based mode where PacketFence acts "
"as a filtering gateway."
msgstr "Définit la manière dont PacketFence va contrôler l'accès au réseau. VLAN est l'isolement du réseau en fonction des appareils qui le supporte le 802.1q et le mode Inline est basé sur le DHCP ou PacketFence agit comme la passerelle de filtrage."

# html/pfappserver/lib/pfappserver/Form/Config/Authentication/Rule.pm
# html/pfappserver/lib/pfappserver/Form/Config/Authentication/Source.pm
# html/pfappserver/lib/pfappserver/Form/Role.pm
# html/pfappserver/lib/pfappserver/Form/Violation.pm
# html/pfappserver/root/authentication/source/rules_read.tt
# html/pfappserver/root/config/adminroles/list.tt
# html/pfappserver/root/config/authentication.tt
# html/pfappserver/root/config/profile/index.tt
# html/pfappserver/root/config/switch/list.tt
# html/pfappserver/root/node/violations.tt
# html/pfappserver/root/roles/index.tt
# html/pfappserver/root/user/violations.tt
# html/pfappserver/root/violation/list.tt
msgid "Description"
msgstr "Description"

# html/pfappserver/lib/pfappserver/Form/Violation.pm
msgid ""
"Destination URL where PacketFence will forward the device. By default it "
"will use the Redirection URL from the portal profile configuration."
msgstr "URL de destination sur laquelle l´appareil va être redirigé. Par défaut l´URL  de redirection du profil de portail sera utilisée."

# html/pfappserver/lib/pfappserver/Form/Violation.pm
msgid ""
"Destination VLAN where PacketFence should put the client when a violation of"
" this type is open."
msgstr "VLAN de destination dans lequel PacketFence mettra l´appareil quand une violation de ce type est ouverte."

# html/pfappserver/root/user/view.tt
msgid "Devices"
msgstr "Appareils"

# html/pfappserver/root/config/profile/edit.tt
msgid "Dismiss Changes"
msgstr "Annuler les changements"

# html/pfappserver/root/config/profile/edit.tt
msgid "Dismiss Changes for "
msgstr "Annuler les changements pour"

# html/pfappserver/root/configurator/configuration.tt
msgid "Domain"
msgstr "Domaine"

# conf/documentation.conf (general.domain)
msgid "Domain name of PacketFence system."
msgstr "Nom de domaine de PacketFence."

# html/pfappserver/root/configurator/configuration.tt
msgid "Domain name of the PacketFence server."
msgstr "Nom de domain de PacketFence."

# html/pfappserver/root/configurator/enforcement.tt
# html/pfappserver/root/configurator/networks.tt
msgid ""
"Don't worry, you can always come back to this step if you change your mind."
msgstr "Ne vous inquiétez pas, vous pouvez toujours revenir sur cette étape si vous changez d´avis. "

# html/pfappserver/root/config/profile/files.tt
msgid "Drop"
msgstr "Rejeter"

# html/pfappserver/lib/pfappserver/Form/Config/Pf.pm
msgid "Duration"
msgstr "Durée"

# html/pfappserver/lib/pfappserver/Form/Config/Switch.pm
msgid "Dynamic Uplinks"
msgstr "Lien montant dynamique"

# html/pfappserver/lib/pfappserver/Form/Violation.pm
msgid "Dynamic Window"
msgstr "Fenêtre dynamique "

# html/pfappserver/lib/pfappserver/Form/Config/Switch.pm
msgid "Dynamically lookup uplinks"
msgstr "Rechercher dynamiquement les uplinks."

# html/pfappserver/lib/pfappserver/Form/Config/Wrix.pm
msgid "EAP AKA"
msgstr "EAP AKA"

# html/pfappserver/lib/pfappserver/Form/Config/Wrix.pm
msgid "EAP PEAP"
msgstr "EAP PEAP"

# html/pfappserver/lib/pfappserver/Form/Config/Wrix.pm
msgid "EAP SIM"
msgstr "EAP SIM"

# html/pfappserver/lib/pfappserver/Form/Config/Wrix.pm
msgid "EAP TTLS"
msgstr "EAP TTLS"

# html/pfappserver/root/user/print.tt
msgid ""
"Each account will be printed on a single page with the acceptable user "
"policy."
msgstr "Chaque compte sera imprimé sur une seule page avec la Politique d'Utilisation."

# html/pfappserver/root/config/authentication.tt
msgid ""
"Each portal profile must be associated with one or multiple authentication "
"sources while 802.1X connections use the ordered internal sources to "
"determine which role to use. External sources are never used with 802.1X "
"connections."
msgstr "Chaque profil de portail doit être associé à un ou plusieurs sources d'authentification 802.1X tandis que les connexions utilisent des sources internes dans l'ordre pour déterminer le rôle. Les sources externes ne sont jamais utilisées avec les connexions 802.1X."

# html/pfappserver/root/config/switch/list.tt
msgid "Edit floating device"
msgstr "Editer l'appareil flottant"

# html/pfappserver/root/config/floatingdevice/list.tt
msgid "Edit switch"
msgstr "Editer le commutateur"

# html/pfappserver/lib/pfappserver/Form/User.pm
# html/pfappserver/lib/pfappserver/Form/User/Create/Import.pm
# html/pfappserver/lib/pfappserver/Form/User/Create/Single.pm
msgid "Email"
msgstr "Courriel"

# html/pfappserver/lib/pfappserver/Form/Config/Authentication/Source/Email.pm
msgid "Email Activation Timeout"
msgstr "Délais d'activation courriel"

# html/pfappserver/root/user/print.tt
msgid "Email address"
msgstr "Adresse courriel"

# conf/documentation.conf (alerting.fromaddr)
msgid ""
"Email address from which notifications of rogue DHCP servers, violations "
"with an action of <i>email</i>, or any other PacketFence-related message are"
" sent.Empty means <code>root@&lt;server-domain-name&gt;</code>."
msgstr "Adresse courriel à partir de laquelle les notifications sont envoyées à savoir la détection des serveurs DHCP non autorisés, les violations avec une action <i>e-mail</i>, ou tout autre message lié à PacketFence sont envoyés. Vide signifie <code>root @ <nom-de-domaine></code>."

# html/pfappserver/root/configurator/configuration.tt
msgid ""
"Email address to which notifications for rogue DHCP servers, violations with"
" an action of <i>email</i>, or any other PacketFence-related messages goes "
"to."
msgstr "Adresse courriel sur laquelle les notifications sont envoyées à savoir la détection des serveurs DHCP non autorisés, les violations avec une action <i>e-mail</i>, ou tout autre message lié à PacketFence."

# conf/documentation.conf (alerting.emailaddr)
msgid ""
"Email address to which notifications of rogue DHCP servers, violations with "
"an action of <i>email</i>, or any other PacketFence-related message goes to."
msgstr "Adresse courriel sur laquelle les notifications sont envoyées à savoir la détection des serveurs DHCP non autorisés, les violations avec une action <i>e-mail</i>, ou tout autre message lié à PacketFence."

# html/pfappserver/lib/pfappserver/Form/Config/ProfileCommon.pm
msgid "Enable Billing Engine"
msgstr "Activer le module de facturation"

# html/pfappserver/lib/pfappserver/Form/Interface.pm
msgid "Enable DHCP Server"
msgstr "Activer le serveur DHCP"

# html/pfappserver/lib/pfappserver/Form/Config/Network/Routed.pm
# html/pfappserver/lib/pfappserver/Form/Interface.pm
msgid "Enable NATting"
msgstr "Activer la translation d´adresse"

# html/pfappserver/lib/pfappserver/Form/Config/Switch.pm
msgid "Enable Password"
msgstr "Mot de passe <i>Enable</i>"

# html/pfappserver/root/configurator/networks.tt
msgid ""
"Enable all the physical interfaces you want to use for PacketFence. If you "
"use VLAN enforcement, specify which VLAN is dedicated to your registration, "
"isolation, and management subnets."
msgstr "Activez toutes les interfaces réseaux physique que vous voulez utiliser pour PacketFence. Si vous utilisez le type d´enforcement par VLAN alors spécifiez quel VLAN est dédié a l´enregistrement, l´isolation et à l´interface de management. "

# conf/documentation.conf (registration.device_registration)
msgid ""
"Enable or Disable the ability to register a gaming device using the specific"
" portal page designed to do it"
msgstr "Activer ou désactiver la possibilité d'enregistrer un périphérique de jeu en utilisant la page spécifique"

# conf/documentation.conf (provisioning.autoconfig)
msgid ""
"Enable or Disable the generation of a pre-built XML mobile configuration "
"profile for iPhone, iPad, or iPod users"
msgstr "Activer ou désactiver la génération d'un profil de configuration XML mobiles pour les utilisateurs iPhone, iPad ou iPod"

# conf/documentation.conf (captive_portal.network_detection)
msgid ""
"Enable the automatic network detection feature for registration auto-"
"redirect"
msgstr "Activer la vérification de l´accès internet une fois enregistré."

# html/pfappserver/lib/pfappserver/Form/Violation.pm
msgid "Enabled"
msgstr "Activer"

# conf/documentation.conf (services.httpd_mod_qos)
msgid "Enables mod_qos for the portal "
msgstr "Activer le mod_qos pour le portail"

# conf/documentation.conf (trapping.detection)
msgid ""
"Enables snort-based worm detection.  If you don't have a span interface "
"available, don't bother enabling it.  If you do, you'll most definately want"
" this on."
msgstr "Activer la détection des vers avec snort. Si vous n'avez pas une interface dédié disponible, ce n'est pas la peine de l'activer. Si vous le faites, vous devez activer ce paramètre."

# conf/documentation.conf (guests_self_registration.preregistration)
msgid ""
"Enabling this allows guests to requests their access in advance. You must "
"take care of opening your external firewall up to PacketFence and make sure "
"your server can send emails properly (generated username/password are sent "
"by email)."
msgstr "Activer ce paramètre permet aux clients de demander leur accès par avance. Vous devez faire attention d'ouvrir votre pare-feu externe jusqu'à PacketFence et assurez-vous que votre serveur peut envoyer des emails. (La génération d'utilisateur / mot de passe sont envoyés par e-mail)."

# html/pfappserver/lib/pfappserver/Form/Config/Authentication/Source/LDAP.pm
msgid "Encryption"
msgstr "Chiffrement"

# html/pfappserver/root/node/view.tt
msgid "End"
msgstr "Fin"

# html/pfappserver/root/node/view.tt
msgid "End Time"
msgstr "Date de fin"

# html/pfappserver/lib/pfappserver/Form/Config/Network.pm
msgid "Ending IP Address"
msgstr "IP de fin"

# html/pfappserver/root/configurator/enforcement.tt
msgid "Enforcement"
msgstr "Fonctionnement"

# html/pfappserver/root/configurator/enforcement.tt
msgid "Enforcement Mechanisms"
msgstr "Mécanisme de fonctionnement"

# html/pfappserver/lib/pfappserver/Form/Config/Switch.pm
msgid "Engine ID"
msgstr "ID du module"

# html/pfappserver/root/config/wrix/search_form.tt
msgid "English Location City"
msgstr "Nom de la ville en anglais"

# html/pfappserver/root/config/wrix/search_form.tt
msgid "English Location Name"
msgstr "Nom de l'endroit en anglais"

# html/pfappserver/root/configurator/database.tt
msgid "Enter the MySQL root account credentials"
msgstr "Entrez les informations du compte root de MySQL"

# html/pfappserver/root/violation/view.tt
msgid "Enter the trigger ID"
msgstr "Entrez l'ID de déclenchement"

# html/pfappserver/root/admin/wrapper.tt
# html/pfappserver/root/config/authentication.tt
# html/pfappserver/root/config/profile/index.tt
# html/pfappserver/root/configurator/wrapper.tt
# html/pfappserver/root/node/create.tt
# html/pfappserver/root/roles/index.tt
# html/pfappserver/root/soh/index.tt
# html/pfappserver/root/user/create.tt
msgid "Error!"
msgstr "Erreur!"

# html/pfappserver/lib/pfappserver/Form/Field/ExtendedDuration.pm
msgid "Example"
msgstr "Exemple"

# html/pfappserver/root/config/authentication.tt
msgid "Exclusive"
msgstr "Exclusif"

# html/pfappserver/root/config/authentication.tt
msgid "Exclusive Sources"
msgstr "Sources exclusive"

# html/pfappserver/root/admin/configuration.tt
# html/pfappserver/root/user/print.tt
msgid "Expiration"
msgstr "Expiration"

# html/pfappserver/root/config/wrix/index.tt
msgid "Export All"
msgstr "Tout exporter"

# html/pfappserver/root/config/authentication.tt
msgid "External"
msgstr "Externe"

# html/pfappserver/root/config/authentication.tt
msgid "External Sources"
msgstr "Sources externes"

# pf::admin_roles (Actions groups)
msgid "FINGERPRINTS"
msgstr "Empreinte "

# pf::admin_roles (Actions)
msgid "FINGERPRINTS_READ"
msgstr "Fingerprints - Lecture"

# pf::admin_roles (Actions)
msgid "FINGERPRINTS_UPDATE"
msgstr "Fingerprints - Mise à jour"

# pf::admin_roles (Actions groups)
msgid "FIREWALL_SSO"
msgstr "Pare-feux SSO"

# pf::admin_roles (Actions)
msgid "FIREWALL_SSO_CREATE"
msgstr "FIREWALL_SSO_CREATE"

# pf::admin_roles (Actions)
msgid "FIREWALL_SSO_DELETE"
msgstr "FIREWALL_SSO_DELETE"

# pf::admin_roles (Actions)
msgid "FIREWALL_SSO_READ"
msgstr "FIREWALL_SSO_READ"

# pf::admin_roles (Actions)
msgid "FIREWALL_SSO_UPDATE"
msgstr "FIREWALL_SSO_UPDATE"

# pf::admin_roles (Actions groups)
msgid "FLOATING_DEVICES"
msgstr "Appareil flottant "

# pf::admin_roles (Actions)
msgid "FLOATING_DEVICES_CREATE"
msgstr "Appareil itinérant - Créer"

# pf::admin_roles (Actions)
msgid "FLOATING_DEVICES_DELETE"
msgstr "Appareil itinérant - Supprimer"

# pf::admin_roles (Actions)
msgid "FLOATING_DEVICES_READ"
msgstr "Appareil itinérant - Lecture"

# pf::admin_roles (Actions)
msgid "FLOATING_DEVICES_UPDATE"
msgstr "Appareil itinérant - Mise à jour"

# html/pfappserver/lib/pfappserver/Form/Config/Network/Routed.pm
msgid "Fake MAC Address"
msgstr "Fausse adresse MAC"

# html/pfappserver/root/config/profile/files.tt
msgid "File Name"
msgstr "Nom du fichier"

# html/pfappserver/lib/pfappserver/Form/Config/Authentication/Source/Htpasswd.pm
msgid "File Path"
msgstr "Emplacement du fichier"

# html/pfappserver/root/config/profile/edit.tt
# html/pfappserver/root/config/profile/files.tt
msgid "Files"
msgstr "Fichiers"

# html/pfappserver/lib/pfappserver/Form/Config/Profile.pm
# html/pfappserver/root/soh/read.tt
msgid "Filter"
msgstr "Filtre"

# html/pfappserver/root/config/profile/tab-content.tt
msgid "Filters"
msgstr "Filtres"

# html/pfappserver/root/admin/configuration.tt
# html/pfappserver/root/config/fingerprints/simple_search.tt
msgid "Fingerprints"
msgstr "Empreintes"

# html/pfappserver/root/admin/configuration.tt
# html/pfappserver/root/config/firewall_sso/view.tt
msgid "Firewall SSO"
msgstr "Pare-feu SSO"

# html/pfappserver/lib/pfappserver/Form/Config/Firewall_SSO.pm
# html/pfappserver/root/config/firewall_sso/list.tt
msgid "Firewall Type"
msgstr "Type de pare-feu"

# html/pfappserver/lib/pfappserver/Form/User.pm
# html/pfappserver/lib/pfappserver/Form/User/Create/Import.pm
# html/pfappserver/lib/pfappserver/Form/User/Create/Multiple.pm
# html/pfappserver/lib/pfappserver/Form/User/Create/Single.pm
msgid "Firstname"
msgstr "Prénom"

# html/pfappserver/root/admin/configuration.tt
# html/pfappserver/root/config/floatingdevice/view.tt
msgid "Floating Device"
msgstr "Appareil flottant "

# html/pfappserver/lib/pfappserver/Form/Config/ProfileCommon.pm
msgid "Force redirection URL"
msgstr "Forcer la redirection"

# conf/documentation.conf (captive_portal.secure_redirect)
msgid ""
"Force the captive portal to use HTTPS when redirecting captured clients."
msgstr "Forcer l´utilisation du portail captif en HTTPS."

# pf::firewallsso (Firewall SSO)
msgid "FortiGate"
msgstr "FortiGate"

# html/pfappserver/root/admin/configuration.tt
# html/pfappserver/root/configurator/configuration.tt
msgid "General"
msgstr "Général"

# html/pfappserver/lib/pfappserver/Form/Violation.pm
msgid "Grace"
msgstr "Periode de grace "

# html/pfappserver/lib/pfappserver/Form/Config/Authentication/Source/Facebook.pm
msgid "Graph API Token Path"
msgstr "Emplacement de l'API Graph"

# html/pfappserver/lib/pfappserver/Form/Config/Authentication/Source/Facebook.pm
msgid "Graph API URL"
msgstr "URL de l'API Graph"

# html/pfappserver/lib/pfappserver/Form/Config/Authentication/Source/Facebook.pm
msgid "Graph API URL of logged user"
msgstr "URL de l'API Graph de l'utilisateur connecté"

# html/pfappserver/lib/pfappserver/Form/Violation.pm
msgid ""
"HTML template the host will be redirected to while in violation. You can "
"create new templates from the <em>Portal Profiles</em> configuration "
"section."
msgstr "Gabarit HTML sur lequel l´appareil va être redirigé pour cette violation. Vous pouvez créer de nouveaux gabarits depuis le menu <i>Profil de portail</i>. "

# html/pfappserver/lib/pfappserver/Form/Config/Authentication/Source/Kerberos.pm
# html/pfappserver/lib/pfappserver/Form/Config/Authentication/Source/LDAP.pm
# html/pfappserver/lib/pfappserver/Form/Config/Authentication/Source/RADIUS.pm
# html/pfappserver/root/authentication/source/type/AD.tt
# html/pfappserver/root/authentication/source/type/LDAP.tt
# html/pfappserver/root/authentication/source/type/RADIUS.tt
msgid "Host"
msgstr "Hôte"

# conf/documentation.conf (scan.host)
msgid ""
"Host the scanning engine is running on.  For performance reasons, we "
"recommend running the scanning engine on a remote server. A passthrough will"
" be automagically created."
msgstr "Hôte où est exécuté le moteur d'analyse. Pour des raisons de performance, nous vous recommandons d'exécuter le moteur d'analyse sur un autre serveur. Une règle d'autorisation de pare-feu sera automatiquement créé."

# conf/documentation.conf (general.hostname)
msgid ""
"Hostname of PacketFence system. This is concatenated with the domain in "
"Apache rewriting rules and therefore must be resolvable by clients."
msgstr "Nom d'hôte de PacketFence. Il sera concaténé avec le nom de domaine dans les règles de réécriture Apache et doit donc être résolu par les clients."

# html/pfappserver/root/configurator/configuration.tt
msgid ""
"Hostname of this PacketFence server. This value is concatenated with the "
"above domain name and therefore must be resolvable by devices on your "
"network."
msgstr "Nom d'hôte de PacketFence. Il sera concaténé avec le nom de domaine dans les règles de réécriture Apache et doit donc être résolu par les clients."

# html/pfappserver/root/config/firewall_sso/list.tt
msgid "Hostname or IP"
msgstr "Nom d'hôte ou IP"

# html/pfappserver/lib/pfappserver/Form/Config/Firewall_SSO.pm
# html/pfappserver/lib/pfappserver/Form/Config/Firewall_SSO/BarracudaNG.pm
# html/pfappserver/lib/pfappserver/Form/Config/Firewall_SSO/Checkpoint.pm
# html/pfappserver/lib/pfappserver/Form/Config/Firewall_SSO/FortiGate.pm
# html/pfappserver/lib/pfappserver/Form/Config/Firewall_SSO/PaloAlto.pm
msgid "Hostname or IP Address"
msgstr "Nom d'hôte ou Adresse IP"

# html/pfappserver/root/config/wrix/view.tt
msgid "Hours"
msgstr "Heures"

# conf/documentation.conf (maintenance.iplog_cleanup_timeout)
msgid "How long is the iplog cleanup task is allowed to run"
msgstr "Pour combien de temps le nettoyage de l'iplog est autorisé à tourner"

# conf/documentation.conf (maintenance.locationlog_cleanup_timeout)
msgid "How long is the locationlog clean task is allowed to run"
msgstr "Pour combien de temps le nettoyage du locationlog est autorisé à tourner"

# conf/documentation.conf (maintenance.violation_maintenance_timeout)
msgid "How long is the violation maintenance task is allowed to run"
msgstr "Pour combien de temps la maintenance des violations est autorisée a tourner"

# conf/documentation.conf (trapping.redirtimer)
msgid ""
"How long to display the progress bar during trap release. Default value is "
"based on VLAN enforcement techniques. Inline enforcement only users could "
"lower the value."
msgstr "Durée d´affichage de la barre de progression lors de la redirection. La valeur par défaut est basée sur des techniques d'application de VLAN. Seuls les utilisateurs du mode Inline peuvent réduire cette valeur."

# conf/documentation.conf (maintenance.iplog_cleanup_batch)
msgid "How many iplog entries does pfmon batch delete"
msgstr "Combien d'entrées de l'iplog pfmon doit il supprimer"

# conf/documentation.conf (maintenance.locationlog_cleanup_batch)
msgid "How many locationlog entries does pfmon batch delete"
msgstr "Combien d'entrées du locationlog pfmon doit il supprimer"

# conf/documentation.conf (trapping.wait_for_redirect)
msgid ""
"How many seconds the webservice should wait before deassociating or "
"reassigning VLAN. If we don't wait, the device may switch VLAN before it has"
" a chance to load the redirection page."
msgstr "Nombre de secondes d´attente avant que le webservice désassocie ou d´attribue un VLAN. Si il n´y a pas de délai d´attente, l'appareil peut changer de VLAN avant d´avoir eu l´occasion de charger la page de redirection."

# conf/documentation.conf (maintenance.violation_maintenance_batch)
msgid "How many violations does pfmon batches"
msgstr "Combien de violations pfmon traite"

# conf/documentation.conf (scan.openvas_reportformatid)
msgid "ID of the .NBE report format on the OpenVAS server"
msgstr "ID du rapport au format .NBE sur le serveur OpenVAS"

# conf/documentation.conf (scan.openvas_configid)
msgid "ID of the scanning configuration on the OpenVAS server"
msgstr "ID de la configuration sur le serveur OpenVAS"

# pf::admin_roles (Actions groups)
msgid "INTERFACES"
msgstr "Interfaces"

# pf::admin_roles (Actions)
msgid "INTERFACES_CREATE"
msgstr "Interfaces - Créer"

# pf::admin_roles (Actions)
msgid "INTERFACES_DELETE"
msgstr "Interfaces - Supprimer"

# pf::admin_roles (Actions)
msgid "INTERFACES_READ"
msgstr "Interfaces - Lecture"

# pf::admin_roles (Actions)
msgid "INTERFACES_UPDATE"
msgstr "Interfaces - Mise à jour"

# html/pfappserver/root/node/view.tt
msgid "IP"
msgstr "IP"

# html/pfappserver/lib/pfappserver/Form/Config/FloatingDevice.pm
# html/pfappserver/lib/pfappserver/Form/Interface.pm
# html/pfappserver/root/config/floatingdevice/list.tt
# html/pfappserver/root/config/switch/list.tt
# html/pfappserver/root/interface/list.tt
# html/pfappserver/root/node/view.tt
msgid "IP Address"
msgstr "Adresse IP"

# html/pfappserver/lib/pfappserver/Form/Config/Switch.pm
msgid "IP Address/MAC Address"
msgstr "Adresse IP/ Adresse MAC"

# html/pfappserver/root/configurator/networks.tt
msgid "IP address"
msgstr "Adresse IP"

# html/pfappserver/lib/pfappserver/Form/Config/Network/Routed.pm
msgid "IP address of the router to reach this network"
msgstr "Adresse IP du routeur pour atteindre ce réseau."

# conf/documentation.conf (interface.ip)
msgid ""
"IP adress of the named interface - note that this should mirror the OS-level"
" configuration but it does not make any OS-level changes."
msgstr "Adresse IP de l'interface - notez que cela doit refléter la configuration au niveau du système d'exploitation, mais ne fait pas de changements au niveau de celle-ci."

# html/pfappserver/root/config/provisioning/list.tt
# html/pfappserver/root/config/wrix/search_form.tt
# html/pfappserver/root/roles/index.tt
# html/pfappserver/root/soh/index.tt
# html/pfappserver/root/violation/list.tt
msgid "Id"
msgstr "Id"

# html/pfappserver/root/admin/configuration.tt
# html/pfappserver/root/config/wrix/view.tt
msgid "Identification"
msgstr "identification"

# html/pfappserver/lib/pfappserver/Form/Violation.pm
msgid "Identifier"
msgstr "Identificateur"

# html/pfappserver/root/authentication/source/rule_read.tt
# html/pfappserver/root/config/profile/tab-content.tt
msgid "If [_1] of the following conditions are met:"
msgstr "Si [_1] de ces conditions sont rencontrées:"

# conf/documentation.conf (network.dhcpoption82logger)
msgid ""
"If enabled PacketFence will monitor DHCP option82 location-based "
"information. This feature is only available if the dhcpdetector is "
"activated."
msgstr "Si activé, PacketFence utilisera l'option DHCP 82 des informations de localisation. Cette fonction n'est disponible que si le détecteur de dhcp est activé."

# conf/documentation.conf (network.dhcpdetector)
msgid ""
"If enabled, PacketFence will monitor DHCP-specific items such as rogue DHCP "
"services, DHCP-based OS fingerprinting, computername/hostname resolution, "
"and (optionnally) option-82 location-based information. The monitored DHCP "
"packets are DHCPDISCOVERs and DHCPREQUESTs - both are broadcasts, meaning a "
"span port is not necessary.  This feature is highly recommended if the "
"internal network is DHCP-based."
msgstr "Si activé, PacketFence utilisera les éléments spécifiques DHCP tels que les rogues DHCP,le Fingerprinting, la résolution des hôtes et (optionnellement) l'Option-82. Les paquets DHCP analysés sont les DHCPDISCOVERs et DHCPREQUESTs. Cette fonctionnalité est hautement recommandée si le réseau interne est basé sur DHCP."

# conf/documentation.conf (trapping.registration)
msgid ""
"If enabled, nodes will be required to register on first network access.  "
"Further registration options are configured in the registration section."
msgstr "Si activé, les nœuds devront s'enregistrer dès le premier accès au réseau. D'autres options d'enregistrement sont configurées dans la section d'enregistrement."

# conf/documentation.conf (trapping.wireless_ips)
msgid ""
"If enabled, we will act on wirelessIPS traps sent by Wireless controllers."
msgstr "Si activé, nous allons agir sur les détections d'intrusion sans-fil envoyées par les contrôleurs sans fil."

# conf/documentation.conf (trapping.interception_proxy)
msgid ""
"If enabled, we will intercept proxy request on the specified ports to "
"forward to the captive portal."
msgstr "Si activé, les requêtes proxy interceptées sur les ports spécifiés seront renvoyées sur le portail captif."

# conf/documentation.conf (captive_portal.loadbalancers_ip)
msgid ""
"If the captive portal is put behind load-balancer(s) that act at Layer 7 "
"(HTTP level) effectively doing reverse proxying then the captive portal no "
"longer sees the IP of the node trying to access the portal. In that case, "
"the load-balancers must do SSL offloading and add a X-Forwarded-By header in"
" the HTTP traffic they forward to PacketFence. Most do by default. Then in "
"this parameter you must specify the IP of the various load balancers. This "
"will instruct the captive portal to look for client IPs in the X-Forwarded-"
"For instead of the actual TCP session when it matches an IP in the list. "
"Format is a comma separated list of IPs. Note: Apache access log format is "
"not changed to automatically log the X-Forwarded-By header. Modify "
"conf/httpd.conf.d/captive-portal-common.conf to use loadbalanced_combined "
"instead of combined in CustomLog statement."
msgstr "Si le portail captif est derrière un équilibreur de charge qui agit au niveau 7 (niveau HTTP) comme proxy inverse alors le portail captif ne pourra pas identifier les noeuds qui s'y connecte. Dans ce cas là, les équilibreurs de charge doivent terminer la connexion SSL, ajouter une entête X-Forwarded-By  et renvoyer le trafic HTTP vers PacketFence. La plupart le font par défaut. Dans ce paramètre, vous devez spécifier l'adresse IP des différents répartiteurs de charge. Ce changement indique au portail captif  de prendre les IP des clients dans le entêtes X-Forwarded-For au lieu de les prendre l´adresse IP source de la connexion courante. Les adresses IP doivent être séparées par des virgules. Remarque: le log de Apache n'est pas adapté pour tracer l´entête X-Forwarded-For. Modifier le fichier conf/httpd.conf.d/captive-portal-common.conf pour utiliser la variable loadbalanced_combined à la place de combined dans la partie CustomLog."

# conf/documentation.conf (scan.dot1x)
msgid ""
"If this option is enabled, PacketFence will scan all the 802.1x auto-"
"registration connections."
msgstr "Si activé, PacketFence scannera toutes les connexions d'enregistrement automatique 802.1x."

# conf/documentation.conf (scan.registration)
msgid ""
"If this option is enabled, the PF system will scan each host after "
"registration is complete."
msgstr "Si activée, PacketFence scannera chaque nœud lorsque l'enregistrement sera terminé."

# html/pfappserver/root/configurator/database.tt
msgid ""
"If you don't know what's the current password of your MySQL installation, it"
" is probably because you haven't set one. In this case, just enter the root "
"username, which will mostly be <em>root</em> without any password and click "
"the <em>Test</em> button. For security reasons, you'll be prompted to set "
"one."
msgstr "Si vous ne connaissez pas le mot de passe de MySQL c´est probablement que vous n´en avez pas spécifié un auparavant. Dans ce cas entrez juste le nom d´utilisateur root sans mot de passe et cliquez sur le bouton <em>Tester</em>. Pour des raisons de sécurité on va vous demander d´en spécifier un."

# html/pfappserver/lib/pfappserver/Form/Config/Firewall_SSO.pm
# html/pfappserver/lib/pfappserver/Form/Config/Firewall_SSO/BarracudaNG.pm
# html/pfappserver/lib/pfappserver/Form/Config/Firewall_SSO/Checkpoint.pm
# html/pfappserver/lib/pfappserver/Form/Config/Firewall_SSO/FortiGate.pm
# html/pfappserver/lib/pfappserver/Form/Config/Firewall_SSO/PaloAlto.pm
msgid "If you use an alternative port, please specify"
msgstr "Si vous utilisez un port alternatif, veuillez le spécifier."

# html/pfappserver/root/node/create.tt
# html/pfappserver/root/user/create.tt
msgid "Import"
msgstr "Importer"

# html/pfappserver/root/node/view.tt
# html/pfappserver/root/user/view.tt
msgid "Info"
msgstr "Info"

# html/pfappserver/root/admin/configuration.tt
# html/pfappserver/root/config/switch/view.tt
msgid "Inline"
msgstr "Inline"

# html/pfappserver/lib/pfappserver/Form/Config/Network/Routed.pm
msgid "Inline Layer 3"
msgstr "Inline Layer 3"

# html/pfappserver/root/configurator/enforcement.tt
msgid "Inline enforcement"
msgstr "Fonctionnement Inline"

# html/pfappserver/root/configurator/admin.tt
# html/pfappserver/root/configurator/configuration.tt
# html/pfappserver/root/configurator/database.tt
# html/pfappserver/root/configurator/enforcement.tt
# html/pfappserver/root/configurator/networks.tt
# html/pfappserver/root/configurator/services.tt
msgid "Instructions"
msgstr "Instructions"

# html/pfappserver/root/admin/configuration.tt
msgid "Interfaces"
msgstr "Interfaces"

# html/pfappserver/root/interface/index.tt
msgid "Interfaces & Networks"
msgstr "Interfaces & Réseaux"

# html/pfappserver/root/config/authentication.tt
msgid "Internal"
msgstr "Interne"

# html/pfappserver/root/config/authentication.tt
msgid "Internal Sources"
msgstr "Sources Interne"

# conf/documentation.conf (maintenance.ldap_auth_cache_cleanup_interval)
msgid "Interval at which Packetfence purges the ldap_auth cache"
msgstr "Intervale à auquel Packetfence va purger le cache ldap_auth"

# conf/documentation.conf (maintenance.acct_maintenance_interval)
msgid "Interval at which Packetfence runs accounting maintenance"
msgstr "Intervalle à laquelle PacketFence lance la tâche de maintenance de l´accounting"

# conf/documentation.conf (maintenance.httpd_admin_cleanup_interval)
msgid "Interval at which Packetfence runs httpd admin cleanup"
msgstr "Intervalle à laquelle PacketFence lance le nettoyage du cache de httpd admin "

# conf/documentation.conf (maintenance.httpd_portal_cleanup_interval)
msgid "Interval at which Packetfence runs httpd portal cleanup"
msgstr "Intervalle à laquelle PacketFence lance le nettoyage du cache de httpd portal "

# conf/documentation.conf (maintenance.inline_accounting_maintenance_interval)
msgid "Interval at which Packetfence runs inline accounting maintenance"
msgstr "Intervalle à laquelle PacketFence lance la tâche de maintenance de l´accounting inline"

# conf/documentation.conf (maintenance.iplog_cleanup_interval)
msgid "Interval at which Packetfence runs iplog cleanup"
msgstr "Intervalle à laquelle PacketFence lance la tâche de maintenance de l´iplog"

# conf/documentation.conf (maintenance.locationlog_cleanup_interval)
msgid "Interval at which Packetfence runs locationlog cleanup"
msgstr "Intervalle à laquelle PacketFence lance la tâche de maintenance du locationlog"

# conf/documentation.conf (maintenance.node_cleanup_interval)
msgid "Interval at which Packetfence runs node cleanup"
msgstr "Intervalle à laquelle PacketFence lance la tâche de maintenance des noeuds"

# conf/documentation.conf (maintenance.nodes_maintenance_interval)
msgid "Interval at which Packetfence runs nodes maintenance"
msgstr "Intervalle à laquelle PacketFence lance la tâche de maintenance des noeuds"

# conf/documentation.conf (maintenance.provisioning_compliance_poll_interval)
msgid ""
"Interval at which Packetfence runs the polling enforcement on the "
"provisioners."
msgstr "Intervalle auquel PacketFence exécute l'enforcement sur les provisionners."

# conf/documentation.conf (maintenance.traplog_cleanup_interval)
msgid "Interval at which Packetfence runs traplog cleanup"
msgstr "Intervalle à laquelle PacketFence lance la tâche de maintenance des journaux des trappes."

# conf/documentation.conf (maintenance.violation_maintenance_interval)
msgid "Interval at which Packetfence runs violation maintenance"
msgstr "Intervalle à laquelle PacketFence lance la tâche de maintenance des violations"

# conf/documentation.conf (inline.layer3_accounting_sync_interval)
msgid ""
"Interval at which pfbandwidthd should dump collected information into the "
"database. This should be lower than the interval at which pfmon runs. "
"Defaults to 41 seconds"
msgstr "Intervalle de temps pour laquelle pfbandwidthd devra vider les informations collectées dans la base de données. Cela devrait être inférieur à la fréquence à laquelle pfmon fonctionne, par défaut c'est à 41 secondes"

# html/pfappserver/lib/pfappserver/Form/Node.pm
msgid "Is a device"
msgstr "Est un appareil "

# html/pfappserver/lib/pfappserver/Form/Node.pm
msgid "Is a mobile"
msgstr "Est un mobile"

# html/pfappserver/lib/pfappserver/Form/Config/Network/Routed.pm
msgid "Isolation"
msgstr "Isolation"

# html/pfappserver/root/config/profile/create.tt
# html/pfappserver/root/config/profile/edit.tt
# html/pfappserver/root/config/profile/view.tt
msgid "Keep Editing"
msgstr "Gardez l'édition"

# html/pfappserver/root/config/profile/edit.tt
msgid "Keep The Same"
msgstr "Gardez le même paramètre"

# html/pfappserver/root/config/profile/captive-portal-settings.tt
msgid "Languages"
msgstr "Langues"

# html/pfappserver/lib/pfappserver/Form/User.pm
# html/pfappserver/lib/pfappserver/Form/User/Create/Import.pm
# html/pfappserver/lib/pfappserver/Form/User/Create/Multiple.pm
# html/pfappserver/lib/pfappserver/Form/User/Create/Single.pm
msgid "Lastname"
msgstr "Nom de famille"

# html/pfappserver/root/config/wrix/search_form.tt
msgid "Latitude"
msgstr "Latitude"

# html/pfappserver/lib/pfappserver/Form/User/Create/Single.pm
msgid "Leave it empty if you want to generate a random password."
msgstr "Laissez ce champ vide si vous voulez générer un mot de passe aléatoire. "

# html/pfappserver/lib/pfappserver/Form/Config/Authentication/Source/LDAP.pm
msgid "Leave this field empty if you want to perform an anonymous bind."
msgstr "Laissez ce champ vide si vous voulez vous authentifier de manière anonyme."

# html/pfappserver/root/admin/users.tt
msgid "Legend"
msgstr "Légende"

# html/pfappserver/lib/pfappserver/Form/Config/ProfileCommon.pm
msgid "Limit the number of login attempts. A value of 0 disables the limit."
msgstr "Limiter le nombre de tentatives de connexion. Une valeur de 0 désactive la limite."

# html/pfappserver/lib/pfappserver/Form/Config/AdminRoles.pm
msgid ""
"List of access levels available to the admin user. If none are provided then"
" all access levels are available"
msgstr "Liste des niveaux d'accès disponibles pour l'utilisateur admin. Si aucun n'est fournit, alors tous les niveaux d'accès sont disponible."

# conf/documentation.conf (guests_admin_registration.access_duration_choices)
msgid ""
"List of all the choices offered in the access duration action of an "
"authentication source."
msgstr "Liste de tous les choix offerts pour l'action de la 'durée d'accès' d'une source d'authentification."

# html/pfappserver/lib/pfappserver/Form/Config/Authentication/Source/SMS.pm
msgid "List of phone carriers available to the user"
msgstr "Liste des opérateurs téléphoniques disponible pour l´utilisateur."

# html/pfappserver/lib/pfappserver/Form/Config/AdminRoles.pm
msgid ""
"List of roles available to the admin user. If none are provided then all "
"roles are available"
msgstr "Liste des rôles disponibles pour l'utilisateur admin. Si aucun n'est fournit, alors tous les rôles sont disponible."

# html/pfappserver/root/config/wrix/view.tt
# html/pfappserver/root/node/view.tt
msgid "Location"
msgstr "Emplacement"

# html/pfappserver/lib/pfappserver/Form/Config/Wrix.pm
# html/pfappserver/root/config/wrix/search_form.tt
msgid "Location Address 1"
msgstr "Adresse 1"

# html/pfappserver/lib/pfappserver/Form/Config/Wrix.pm
# html/pfappserver/root/config/wrix/search_form.tt
msgid "Location Address 2"
msgstr "Adresse 2"

# html/pfappserver/root/config/wrix/search_form.tt
msgid "Location Country Name"
msgstr "Nom du pays"

# html/pfappserver/root/config/wrix/search_form.tt
msgid "Location Identifier"
msgstr "Identifiant"

# html/pfappserver/root/config/wrix/search_form.tt
msgid "Location Phone Number"
msgstr "Numéro de téléphone"

# html/pfappserver/root/config/wrix/search_form.tt
msgid "Location State Province Name"
msgstr "Nom d'état ou de province"

# html/pfappserver/root/config/wrix/search_form.tt
msgid "Location Type"
msgstr "Type"

# html/pfappserver/root/config/wrix/search_form.tt
msgid "Location URL"
msgstr "URL"

# html/pfappserver/root/config/wrix/search_form.tt
msgid "Location Zip Postal Code"
msgstr "Code postal"

# conf/documentation.conf (services.radiusd_binary)
msgid ""
"Location of the RADIUS binary. Only necessary to change if you are not "
"running the RPMed version."
msgstr "Emplacement du binaire radiusd."

# conf/documentation.conf (services.httpd_binary)
msgid ""
"Location of the apache binary. Only necessary to change if you are not "
"running the RPMed version."
msgstr "Emplacement du binaire apache."

# conf/documentation.conf (services.arp_binary)
msgid ""
"Location of the arp binary. Only necessary to change if you are not running "
"the RPMed version."
msgstr "Emplacement du binaire arp."

# conf/documentation.conf (services.dhcpd_binary)
msgid ""
"Location of the dhcpd binary. Only necessary to change if you are not "
"running the RPMed version."
msgstr "Emplacement du binaire dhcpd."

# conf/documentation.conf (services.iptables_binary)
msgid ""
"Location of the iptables binary. Only necessary to change if you arenot "
"running the RPMed version."
msgstr "Emplacement du binaire iptables. Seulement nécessaire de changer si vous n'utilisez pas la version RPM."

# conf/documentation.conf (services.memcached_binary)
msgid ""
"Location of the memcached binary. Only necessary to change if you are not "
"running the pre-packaged version."
msgstr "Emplacement du binaire memcached."

# conf/documentation.conf (services.snmptrapd_binary)
msgid ""
"Location of the snmptrapd binary. Only necessary to change if you are not "
"running the RPMed version. "
msgstr "Emplacement du binaire snmptrapd."

# conf/documentation.conf (services.snort_binary)
msgid ""
"Location of the snort binary. Only necessary to change if you are not "
"running the RPMed version."
msgstr "Emplacement du binaire snort."

# conf/documentation.conf (services.suricata_binary)
msgid "Location of the suricata binary."
msgstr "Emplacement du binaire Suricata."

# conf/documentation.conf (alerting.log)
msgid "Log file where <i>log</i> actions are sent."
msgstr "Fichier de journalisation dans lequel les <i>journaux</i> sont envoyés."

# html/pfappserver/root/admin/wrapper.tt
msgid "Log out"
msgstr "Déconnexion"

# html/pfappserver/root/admin/login.tt
msgid "Logging in .."
msgstr "Connexion .."

# html/pfappserver/root/interface/list.tt
msgid "Logical name"
msgstr "Nom logique"

# html/pfappserver/root/admin/login.tt
msgid "Login"
msgstr "Connexion"

# html/pfappserver/lib/pfappserver/Form/Config/ProfileCommon.pm
msgid "Login Attempt Limit"
msgstr "Nombre maximal de tentatives de connexion."

# html/pfappserver/lib/pfappserver/Form/Config/ProfileCommon.pm
msgid "Logo"
msgstr "Logo"

# html/pfappserver/root/admin/status.tt
msgid "Logs"
msgstr "Journaux "

# html/pfappserver/root/config/wrix/search_form.tt
msgid "Longitude"
msgstr "Longitude"

# html/pfappserver/root/config/wrix/view.tt
msgid "Longitude/Latitude"
msgstr "Longitude/Latitude"

# html/pfappserver/lib/pfappserver/Base/Controller.pm
# html/pfappserver/lib/pfappserver/Form/Node.pm
# html/pfappserver/root/config/floatingdevice/list.tt
# html/pfappserver/root/user/nodes.tt
# html/pfappserver/root/user/violations.tt
# pf::admin_roles (Actions groups)
msgid "MAC"
msgstr "MAC"

# html/pfappserver/lib/pfappserver/Form/Config/FloatingDevice.pm
# html/pfappserver/lib/pfappserver/Form/Node/Create/Import.pm
# html/pfappserver/root/config/wrix/search_form.tt
msgid "MAC Address"
msgstr "Adresse MAC"

# html/pfappserver/root/admin/configuration.tt
# html/pfappserver/root/config/macaddress/simple_search.tt
msgid "MAC Addresses"
msgstr "Adresses MAC"

# html/pfappserver/lib/pfappserver/Form/Node.pm
msgid "MAC Vendor"
msgstr "Fabriquant MAC"

# pf::admin_roles (Actions)
msgid "MAC_READ"
msgstr "Adresse MAC - Lecture"

# pf::admin_roles (Actions)
msgid "MAC_UPDATE"
msgstr "Adresse MAC - Mise à jour"

# html/pfappserver/root/admin/configuration.tt
msgid "Main"
msgstr "Principale"

# html/pfappserver/root/admin/configuration.tt
msgid "Maintenance"
msgstr "Maintenance"

# html/pfappserver/root/config/profile/captive-portal-settings.tt
msgid "Mandatory Fields"
msgstr "Champs obligatoires"

# html/pfappserver/root/node/create.tt
msgid "Manually add nodes to the system."
msgstr "Ajouter manuellement les noeuds dans le système."

# html/pfappserver/root/admin/nodes.tt
# html/pfappserver/root/admin/users.tt
# html/pfappserver/root/config/wrix/search_form.tt
msgid "Match [_1] of the following conditions:"
msgstr "Contient [_1] de ces conditions suivantes:"

# html/pfappserver/lib/pfappserver/Form/Violation.pm
msgid "Max Enables"
msgstr "Activation maximum"

# html/pfappserver/lib/pfappserver/Form/Config/Network.pm
msgid "Max Lease Time"
msgstr "Durée maximum du bail"

# html/pfappserver/lib/pfappserver/Form/Role.pm
# html/pfappserver/root/roles/index.tt
msgid "Max nodes per user"
msgstr "Noeuds maximum par utilisateur"

# html/pfappserver/lib/pfappserver/Form/Config/Switch.pm
msgid "Maximum MAC addresses"
msgstr "MAC adresse maximum"

# html/pfappserver/lib/pfappserver/Form/Config/Switch.pm
msgid "Maximum number of MAC addresses retrived from a port"
msgstr "Nombre maximum d´adresse MAC retournées depuis un port."

# conf/documentation.conf (vlan.trap_limit_threshold)
msgid ""
"Maximum number of SNMP traps that a switchport can send to PacketFence "
"within a minute without being flagged as DoS. Defaults to 100."
msgstr "Le nombre maximum de trappes SNMP qu´ un port de commutateur peut envoyer à PacketFence en moins d'une minute sans être marqué comme DoS. La valeur par défaut 100"

# html/pfappserver/lib/pfappserver/Form/Config/ProfileCommon.pm
msgid ""
"Maximum number of times a user can request a SMS PIN. A value of 0 disables "
"the limit."
msgstr "Le nombre maximum de fois qu'un utilisateur peut demander un code PIN SMS. Une valeur de 0 désactive la limite."

# html/pfappserver/lib/pfappserver/Form/Config/ProfileCommon.pm
msgid ""
"Maximum number of times a user can retry a SMS PIN before having to request "
"another PIN. A value of 0 disables the limit."
msgstr "Le nombre maximum de fois qu'un utilisateur peut réessayer un code PIN SMS avant d'avoir à demander un autre code. Une valeur de 0 désactive la limite."

# html/pfappserver/lib/pfappserver/Form/Violation.pm
msgid ""
"Method to reference external detection methods such as Detect (SNORT), "
"Nessus, OpenVAS, OS (DHCP Fingerprint Detection), USERAGENT (Browser "
"signature), VENDORMAC (MAC address class), etc."
msgstr "Méthode de détection externe du type (SNORT), Nessus, OpenVAS, OS (DHCP Fingerprint Detection), USERAGENT (Browser signature), VENDORMAC (MAC address class), etc."

# html/pfappserver/root/user/view.tt
msgid "Miscellaneous"
msgstr "Divers"

# html/pfappserver/lib/pfappserver/Form/Config/Switch.pm
# html/pfappserver/root/config/switch/list.tt
msgid "Mode"
msgstr "Mode"

# html/pfappserver/root/configurator/admin.tt
msgid "Modify the password"
msgstr "Modifier le mot de passe"

# html/pfappserver/root/user/create.tt
msgid "Multiple"
msgstr "Multiple"

# html/pfappserver/root/configurator/database.tt
msgid ""
"MySQL server does not seems to be running. You should start it to avoid any "
"problems."
msgstr "MySQL serveur n´a pas l´air d´être lancé. Vous devriez le démarrer afin d´éviter tous problèmes."

# pf::admin_roles (Actions groups)
msgid "NODES"
msgstr "Noeuds"

# pf::admin_roles (Actions)
msgid "NODES_CREATE"
msgstr "Noeuds - Créer"

# pf::admin_roles (Actions)
msgid "NODES_DELETE"
msgstr "Noeuds - Supprimer"

# pf::admin_roles (Actions)
msgid "NODES_READ"
msgstr "Noeuds - Lecture"

# pf::admin_roles (Actions)
msgid "NODES_UPDATE"
msgstr "Noeuds - Mise à jour"

# html/pfappserver/lib/pfappserver/Form/Config/Authentication/Rule.pm
# html/pfappserver/lib/pfappserver/Form/Config/Authentication/Source.pm
# html/pfappserver/lib/pfappserver/Form/Node.pm
# html/pfappserver/lib/pfappserver/Form/Role.pm
# html/pfappserver/lib/pfappserver/Form/SavedSearch.pm
# html/pfappserver/lib/pfappserver/Form/SoH.pm
# html/pfappserver/root/authentication/source/rules_read.tt
# html/pfappserver/root/config/authentication.tt
# html/pfappserver/root/config/profile/index.tt
# html/pfappserver/root/configurator/database.tt
# html/pfappserver/root/roles/index.tt
# html/pfappserver/root/soh/index.tt
# html/pfappserver/root/soh/read.tt
msgid "Name"
msgstr "Nom"

# conf/documentation.conf (database.db)
msgid "Name of the mysql database used by PacketFence."
msgstr "Nom de la base de données mysql utilisée par PacketFence."

# conf/documentation.conf (scan.nessus_clientpolicy)
msgid "Name of the policy inside the NessusClient file"
msgstr "Nom de la politique de scan Nessus"

# html/pfappserver/lib/pfappserver/Form/Config/FloatingDevice.pm
# html/pfappserver/root/config/floatingdevice/list.tt
msgid "Native VLAN"
msgstr "VLAN natif"

# conf/documentation.conf (alerting.admin_netbiosname)
msgid ""
"NetBIOS name of administrative workstation to send alerts with "
"<i>winpopup</i> action assigned."
msgstr "Nom NetBIOS du poste de travail pour envoyer des alertes à l'action <i>winpopup</i> assigné."

# html/pfappserver/lib/pfappserver/Form/Config/Network/Routed.pm
# html/pfappserver/lib/pfappserver/Form/Interface.pm
# html/pfappserver/root/interface/list.tt
msgid "Netmask"
msgstr "Masque de sous-réseau"

# html/pfappserver/root/admin/configuration.tt
# html/pfappserver/root/config/networks/view.tt
msgid "Network"
msgstr "Réseau"

# html/pfappserver/root/configurator/networks.tt
msgid "Network Interfaces"
msgstr "Interfaces réseaux"

# conf/documentation.conf (interface.mask)
msgid "Network mask of the named interface."
msgstr "Masque réseau de cette interface."

# html/pfappserver/lib/pfappserver/Form/Config/Network/Routed.pm
msgid "Network type"
msgstr "Type de réseau"

# html/pfappserver/root/configurator/networks.tt
msgid "Networks"
msgstr "Réseaux"

# html/pfappserver/root/config/profile/files.tt
msgid "New"
msgstr "Nouveau"

# html/pfappserver/root/config/adminroles/view.tt
msgid "New Admin Role"
msgstr "Nouveau rôle d'admin"

# html/pfappserver/root/config/profile/files.tt
msgid "New File"
msgstr "Nouveau fichier"

# html/pfappserver/root/soh/read.tt
msgid "New Filter"
msgstr "Nouveau filtre"

# html/pfappserver/root/config/firewall_sso/view.tt
msgid "New Firewall SSO"
msgstr "Nouveau pare-feu SSO"

# html/pfappserver/root/config/floatingdevice/view.tt
msgid "New Floating Device"
msgstr "Nouvel appareil itinérant "

# html/pfappserver/root/config/networks/view.tt
msgid "New Network"
msgstr "Nouveau réseau"

# pfappserver::Controller::Graph (graph type)
msgid "New Nodes"
msgstr "Nouveaux Nœuds"

# html/pfappserver/root/configurator/database.tt
msgid "New Password"
msgstr "Nouveau mot de passe"

# html/pfappserver/root/config/provisioning/view.tt
msgid "New Provisioning Entry"
msgstr "Nouvelle entrée d´approvisionneur"

# html/pfappserver/root/config/realm/view.tt
msgid "New Realm"
msgstr "Nouveau Realm"

# html/pfappserver/root/roles/read.tt
msgid "New Role"
msgstr "Nouveau role"

# html/pfappserver/root/authentication/source/rule_read.tt
msgid "New Rule"
msgstr "Nouvelle règle "

# html/pfappserver/root/config/switch/view.tt
msgid "New Switch"
msgstr "Nouveau commutateur"

# html/pfappserver/root/interface/create.tt
msgid "New VLAN for"
msgstr "Nouveau VLAN pour"

# html/pfappserver/root/violation/view.tt
msgid "New Violation"
msgstr "Nouvelle Violation"

# html/pfappserver/root/config/wrix/view.tt
msgid "New WRIX Information"
msgstr "Nouvelle information WRIX"

# html/pfappserver/root/node/view.tt
msgid "No IP history"
msgstr "Pas d'historique des IP"

# html/pfappserver/root/user/nodes.tt
msgid "No device found"
msgstr "Aucun appareil trouvé"

# html/pfappserver/root/soh/index.tt
msgid "No filter defined"
msgstr "Aucun filtre défini"

# html/pfappserver/root/config/fingerprints/simple_search.tt
msgid "No fingerprint found"
msgstr "Aucune fingerprint trouvée"

# html/pfappserver/root/node/view.tt
msgid "No location history"
msgstr "Pas d'historique d'emplacement"

# html/pfappserver/root/config/profile/captive-portal-settings.tt
msgid "No mandatory fields specified."
msgstr "Pas de champs obligatoires spécifiés."

# html/pfappserver/root/config/macaddress/simple_search.tt
msgid "No matching mac addresses"
msgstr "Adresses MAC non-existante"

# html/pfappserver/root/node/advanced_search.tt
# html/pfappserver/root/node/search.tt
# html/pfappserver/root/node/simple_search.tt
msgid "No node found"
msgstr "Noeud non trouvé"

# html/pfappserver/root/config/profile/tab-content.tt
msgid "No provisioner specified."
msgstr "Pas d´approvisionneur de spécifié"

# html/pfappserver/root/config/adminroles/index.tt
# html/pfappserver/root/roles/index.tt
msgid "No role defined"
msgstr "Aucun role définit"

# html/pfappserver/root/authentication/source/rules_read.tt
msgid "No rule defined"
msgstr "Aucune règle définit"

# html/pfappserver/root/config/authentication.tt
msgid "No source defined"
msgstr "Aucune source définit"

# html/pfappserver/root/user/advanced_search.tt
# html/pfappserver/root/user/simple_search.tt
msgid "No user found"
msgstr "Aucun utilisateur trouvé"

# html/pfappserver/root/config/useragents/simple_search.tt
msgid "No useragent found"
msgstr "Aucun UserAgent trouvé"

# html/pfappserver/root/violation/list.tt
msgid "No violation defined"
msgstr "Aucune violation définit"

# html/pfappserver/root/node/violations.tt
# html/pfappserver/root/user/violations.tt
msgid "No violation found"
msgstr "Aucune violation trouvée"

# html/pfappserver/root/admin/nodes.tt
msgid "Node IP"
msgstr "IP du noeud"

# html/pfappserver/root/admin/nodes.tt
msgid "Node MAC"
msgstr "Adresse MAC du noeud"

# html/pfappserver/root/admin/nodes.tt
msgid "Node role"
msgstr "Rôle du noeud"

# html/pfappserver/lib/pfappserver/Controller/Graph.pm
# html/pfappserver/root/admin/nodes.tt
# html/pfappserver/root/admin/reports.tt
# html/pfappserver/root/admin/wrapper.tt
msgid "Nodes"
msgstr "Noeuds"

# html/pfappserver/root/admin/reports.tt
msgid "Nodes States"
msgstr "Etats des noeuds"

# html/pfappserver/lib/pfappserver/Form/Config/Provisioning.pm
msgid "Nodes with the selected OS will be affected"
msgstr "Les noeuds avec ces OS seront affectés"

# html/pfappserver/lib/pfappserver/Form/Config/Firewall_SSO.pm
# html/pfappserver/lib/pfappserver/Form/Config/Firewall_SSO/BarracudaNG.pm
# html/pfappserver/lib/pfappserver/Form/Config/Firewall_SSO/Checkpoint.pm
# html/pfappserver/lib/pfappserver/Form/Config/Firewall_SSO/FortiGate.pm
# html/pfappserver/lib/pfappserver/Form/Config/Firewall_SSO/PaloAlto.pm
# html/pfappserver/lib/pfappserver/Form/Config/Provisioning.pm
msgid "Nodes with the selected roles will be affected"
msgstr "Rôles des noeuds sur lesquels cela va s´appliquer. "

# html/pfappserver/lib/pfappserver/Form/Violation.pm
msgid ""
"Nodes with the selected roles won't be affected by a violation of this type."
msgstr "Rôles de noeuds sur lesquels ce type de violation ne va pas s´appliquer."

# html/pfappserver/lib/pfappserver/Form/Config/Provisioning.pm
msgid "Non compliance violation"
msgstr "Violation non conforme"

# html/pfappserver/lib/pfappserver/Form/Config/Authentication/Source/LDAP.pm
# html/pfappserver/lib/pfappserver/Form/Config/Wrix.pm
msgid "None"
msgstr "Aucun"

# html/pfappserver/lib/pfappserver/Form/User/Create/Import.pm
msgid "Note"
msgstr "Note"

# html/pfappserver/lib/pfappserver/Form/Node.pm
# html/pfappserver/lib/pfappserver/Form/Node/Create/Import.pm
# html/pfappserver/lib/pfappserver/Form/User.pm
# html/pfappserver/lib/pfappserver/Form/User/Create/Multiple.pm
# html/pfappserver/lib/pfappserver/Form/User/Create/Single.pm
# html/pfappserver/root/admin/nodes.tt
msgid "Notes"
msgstr "Notes"

# html/pfappserver/lib/pfappserver/Form/Config/ProfileCommon.pm
msgid "Number of Registration Pages"
msgstr "Nombre de pages d'enregistrement"

# html/pfappserver/lib/pfappserver/Form/Violation.pm
msgid ""
"Number of times a host will be able to try and self remediate before they "
"are locked out and have to call the help desk. This is useful for users who "
"just <i>click through</i> violation pages."
msgstr "Nombre de fois qu´un appareil aura la possibilité de se redonner un accès au réseau avant que cette possibilité ne soit bloquée et qu´il doive contacter le service informatique. C´est très utile pour les utilisateurs qui n´négligent les pages de violations. "

# conf/documentation.conf (vlan.nbtraphandlerthreads)
msgid "Number of trap handler threads pfsetvlan should start"
msgstr "Nombre de processus handler que pfsetvlan devrait démarrer"

# conf/documentation.conf (vlan.nbtrapparserthreads)
msgid "Number of trap parser threads pfsetvlan should start"
msgstr "Nombre de processus parser que pfsetvlan devrait démarrer"

# html/pfappserver/lib/pfappserver/Form/Config/Provisioning.pm
# html/pfappserver/root/node/view.tt
msgid "OS"
msgstr "OS"

# html/pfappserver/root/admin/nodes.tt
# html/pfappserver/root/user/nodes.tt
msgid "OS (DHCP)"
msgstr "OS (DHCP)"

# html/pfappserver/root/configurator/enforcement.tt
msgid "On this page, you choose your enforcement mechanism(s)."
msgstr "Sur cette pages vous choisissez le type de fonctionnement."

# html/pfappserver/root/configurator/networks.tt
msgid ""
"On this page, you configure the network interfaces detected on your system."
msgstr "Sur cette page vous configurez les interfaces réseaux détectées sur votre système."

# html/pfappserver/root/configurator/admin.tt
msgid ""
"On this page, you need to modify the default admin user password that will "
"be used to access the web administrative interface of PacketFence."
msgstr "Sur cette page vous devez modifier le mot de passe admin par défaut qui sera utilisé pour accéder a l´interface d´administration web de PacketFence."

# html/pfappserver/lib/pfappserver/Form/Config/Authentication/Source/LDAP.pm
msgid "One-level"
msgstr "Niveau 1"

# html/pfappserver/lib/pfappserver/Form/Config/Switch.pm
msgid ""
"Only for Wi-Fi, if the deauth request must be send to another device than "
"the access point then set the ip of the controller"
msgstr "Seulement pour le WI-FI, si la désassociation doit se faire sur un autre contrôleur alors spécifiez son adresse IP. "

# html/pfappserver/lib/pfappserver/Form/Config/Switch.pm
msgid ""
"Only for external captive portal, specify the URL of the captive portal that"
" will be send back as a RADIUS attribute"
msgstr "Seulement pour les configurations de type hotspot, veuillez spécifier l´URL du portail captif qui sera renvoyé dans un attribut RADIUS."

# html/pfappserver/lib/pfappserver/Form/Violation.pm
msgid ""
"Only works for accounting violations.  The violation will be opened "
"according to the time you set in the accounting violation (ie. You have an "
"accounting violation for 10GB/month.  If you bust the bandwidth after 3 "
"days, the violation will open and the release date will be set for the last "
"day of the current month)."
msgstr "Fonctionne seulement avec des violations d´accounting. La violation sera ouverte par rapport a la période de temps que vous avez configuré dans celle-ci. (Par exemple vous avez une violation d´accounting de 10Gb/Mois. Si vous utilisez cette bande passante après 3 jours alors la violation va rester ouverte jusqu’au dernier jour de mois courant) ."

# html/pfappserver/root/config/wrix/search_form.tt
# pfappserver::Form::Config::Wrix (open hours)
msgid "Open_Friday"
msgstr "Ouvert le vendredi"

# html/pfappserver/root/config/wrix/search_form.tt
# pfappserver::Form::Config::Wrix (open hours)
msgid "Open_Monday"
msgstr "Ouvert le Lundi"

# html/pfappserver/root/config/wrix/search_form.tt
# pfappserver::Form::Config::Wrix (open hours)
msgid "Open_Saturday"
msgstr "Ouvert le Samedi"

# html/pfappserver/root/config/wrix/search_form.tt
# pfappserver::Form::Config::Wrix (open hours)
msgid "Open_Sunday"
msgstr "Ouvert le Dimanche"

# html/pfappserver/root/config/wrix/search_form.tt
# pfappserver::Form::Config::Wrix (open hours)
msgid "Open_Thursday"
msgstr "Ouvert le Jeudi"

# html/pfappserver/root/config/wrix/search_form.tt
# pfappserver::Form::Config::Wrix (open hours)
msgid "Open_Tuesday"
msgstr "Ouvert le Mardi"

# html/pfappserver/root/config/wrix/search_form.tt
# pfappserver::Form::Config::Wrix (open hours)
msgid "Open_Wednesday"
msgstr "Ouvert le Mercredi"

# html/pfappserver/lib/pfappserver/Controller/Graph.pm
# html/pfappserver/root/admin/reports.tt
msgid "Operating Systems"
msgstr "Système d'exploitation"

# html/pfappserver/root/admin/status.tt
msgid "Overview"
msgstr "Vue d'ensemble"

# html/pfappserver/lib/pfappserver/Form/Node.pm
# html/pfappserver/lib/pfappserver/Form/Node/Create/Import.pm
msgid "Owner"
msgstr "Propriétaire "

# html/pfappserver/lib/pfappserver/Form/Config/Firewall_SSO.pm
# html/pfappserver/lib/pfappserver/Form/Config/Firewall_SSO/BarracudaNG.pm
# html/pfappserver/lib/pfappserver/Form/Config/Firewall_SSO/Checkpoint.pm
# html/pfappserver/lib/pfappserver/Form/Config/Firewall_SSO/FortiGate.pm
# html/pfappserver/lib/pfappserver/Form/Config/Firewall_SSO/PaloAlto.pm
msgid "PID"
msgstr "PID"

# pf::admin_roles (Actions groups)
msgid "PORTAL_PROFILES"
msgstr "Profils de portail"

# pf::admin_roles (Actions)
msgid "PORTAL_PROFILES_CREATE"
msgstr "Profil de portail - Créer"

# pf::admin_roles (Actions)
msgid "PORTAL_PROFILES_DELETE"
msgstr "Profil de portail - Supprimer"

# pf::admin_roles (Actions)
msgid "PORTAL_PROFILES_READ"
msgstr "Profil de portail - Lecture"

# pf::admin_roles (Actions)
msgid "PORTAL_PROFILES_UPDATE"
msgstr "Profil de portail - Mise à jour"

# pf::admin_roles (Actions groups)
msgid "PROVISIONING"
msgstr "Approvisionnement"

# pf::admin_roles (Actions)
msgid "PROVISIONING_CREATE"
msgstr "Approvisionnement - Créer"

# pf::admin_roles (Actions)
msgid "PROVISIONING_DELETE"
msgstr "Approvisionnement - Supprimer"

# pf::admin_roles (Actions)
msgid "PROVISIONING_READ"
msgstr "Approvisionnement - Lecture"

# pf::admin_roles (Actions)
msgid "PROVISIONING_UPDATE"
msgstr "Approvisionnement - Mise à jour"

# html/pfappserver/root/configurator/configuration.tt
msgid "PacketFence Configuration"
msgstr "Configuration PacketFence"

# html/pfappserver/root/configurator/enforcement.tt
msgid ""
"PacketFence is the server that assigns the VLAN (or roles) to the devices. "
"This is the prefered enforcement mechanism for manageable equipment."
msgstr "PacketFence est le serveur qui assigne le VLAN (ou rôles) a l´équipement. C´est le mode de fonctionnement conseillé pour les équipements manageables."

# html/pfappserver/root/configurator/database.tt
msgid ""
"PacketFence uses a MySQL database. On this page, you need to specify the "
"root password to access the MySQL server to create an account specific to "
"PacketFence and create the required database tables and indexes."
msgstr "PacketFence utilise un serveur MySQL. Sur cette page vous devez spécifier le mot de passe root pour accéder au serveur de base de données, créer un compte spécifique à PacketFence et pour créer la base donnée et les indexes. "

# pf::firewallsso (Firewall SSO)
msgid "PaloAlto"
msgstr "PaloAlto"

# html/pfappserver/lib/pfappserver/Form/Config/Authentication/Source/LDAP.pm
# html/pfappserver/lib/pfappserver/Form/Config/Firewall_SSO/BarracudaNG.pm
# html/pfappserver/lib/pfappserver/Form/Config/Switch.pm
# html/pfappserver/lib/pfappserver/Form/User/Create/Import.pm
# html/pfappserver/lib/pfappserver/Form/User/Create/Single.pm
# html/pfappserver/root/admin/login.tt
# html/pfappserver/root/authentication/source/type/AD.tt
# html/pfappserver/root/authentication/source/type/LDAP.tt
# html/pfappserver/root/configurator/admin.tt
# html/pfappserver/root/configurator/database.tt
# html/pfappserver/root/user/list_password.tt
# html/pfappserver/root/user/print.tt
# html/pfappserver/root/user/view.tt
msgid "Password"
msgstr "Mot de passe"

# html/pfappserver/root/user/view.tt
msgid "Password Reminder"
msgstr "Rappel de mot de passe"

# conf/documentation.conf (database.pass)
msgid "Password for the mysql database used by PacketFence."
msgstr "Mot de passe de la base de données mysql utilisé par PacketFence."

# conf/documentation.conf (scan.pass)
msgid "Password to log into scanning engine with."
msgstr "Mot de passe pour le moteur d'analyse."

# conf/documentation.conf (provisioning.certificate)
msgid "Path of the ca certificate"
msgstr "Emplacement du certificat"

# conf/documentation.conf (trapping.wireless_ips_threshold)
msgid ""
"Percentage of matching you want to alert the admin on a wirelessIPS trap."
msgstr "Seuil de pourcentage pour avertir l'administrateur sur des intrusions sans-fil."

# html/pfappserver/root/authentication/source/rule_read.tt
msgid "Perform the following actions:"
msgstr "Faire les actions suivantes:"

# html/pfappserver/root/admin/nodes.tt
msgid "Person name"
msgstr "Nom de la personne"

# html/pfappserver/lib/pfappserver/Form/User/Create/Import.pm
msgid "Phone"
msgstr "Téléphone"

# html/pfappserver/root/configurator/admin.tt
msgid ""
"Please note that if you do not change the password, the default one is "
"<em>admin</em>."
msgstr "Veuillez noter que si vous ne changer pas de mot de passe celui par défaut est <em>admin</em>."

# html/pfappserver/lib/pfappserver/Form/Config/Provisioning.pm
msgid "Please select Provisioning type"
msgstr "Sélectionner un type d´approvisionnement"

# html/pfappserver/lib/pfappserver/Form/Config/Switch.pm
msgid "Please select the type of the switch."
msgstr "Sélectionner le type de commutateur"

# html/pfappserver/lib/pfappserver/Form/Config/Realm.pm
msgid "Please specify a Realm"
msgstr "Veuilez s'il vous plaît spécifier un Realm"

# html/pfappserver/lib/pfappserver/Form/Interface/Create.pm
msgid "Please specify a VLAN ID."
msgstr "Spécifier l'ID du VLAN"

# html/pfappserver/lib/pfappserver/Form/Violation.pm
msgid "Please specify a brief description of the violation."
msgstr "Veuillez spécifier une brève description de l'infraction."

# html/pfappserver/lib/pfappserver/Form/Role.pm
msgid "Please specify a name for the category."
msgstr "Veuillez spécifier un nom pour la catégorie."

# html/pfappserver/lib/pfappserver/Form/Config/Authentication/Rule.pm
msgid "Please specify an identifier for the rule."
msgstr "Veuillez spécifier un identifiant pour cette règle."

# html/pfappserver/lib/pfappserver/Form/Config/Authentication/Source.pm
msgid "Please specify an identifier for the source."
msgstr "Veuillez spécifier un identifiant pour cette source."

# html/pfappserver/lib/pfappserver/Form/Violation.pm
msgid "Please specify an identifier for the violation."
msgstr "Veuillez spécifier un identifiant pour la violation."

# html/pfappserver/lib/pfappserver/Form/Config/Network.pm
msgid "Please specify the DNS server's IP address."
msgstr "Veuillez spécifier les adresses IP des DNS"

# html/pfappserver/lib/pfappserver/Form/Config/Provisioning.pm
msgid "Please specify the Description Provisioning entry."
msgstr "Spécifiez la Description pour l'entrée du Provisionner"

# html/pfappserver/lib/pfappserver/Form/Config/Provisioning.pm
msgid "Please specify the ID of the Provisioning entry."
msgstr "Spécifiez le ID pour l'entrée du Provisionner"

# html/pfappserver/lib/pfappserver/Form/Config/Switch.pm
msgid "Please specify the IP address/MAC address of the switch."
msgstr "Veuillez spécifier l'adresse MAC du commutateur."

# html/pfappserver/lib/pfappserver/Form/Config/FloatingDevice.pm
msgid "Please specify the MAC address of the floating device."
msgstr "Veuillez spécifier l'adresse MAC pour cet appareil itinérant."

# html/pfappserver/lib/pfappserver/Form/Config/Switch.pm
msgid "Please specify the corresponding VLAN for each role."
msgstr "Veuillez spécifier les VLANs pour chaque rôle."

# html/pfappserver/lib/pfappserver/Form/Config/Network.pm
msgid "Please specify the default DHCP lease time."
msgstr "Veuillez spécifier la durée du bail pour le DHCP."

# html/pfappserver/lib/pfappserver/Form/Config/AdminRoles.pm
msgid "Please specify the description of the admin role."
msgstr "Veuillez spécifier la description du rôle admin."

# html/pfappserver/lib/pfappserver/Form/User.pm
msgid "Please specify the end date of the registration window."
msgstr "Veuillez préciser la date de fin du créneau d'enregistrement."

# html/pfappserver/lib/pfappserver/Form/Config/Network.pm
msgid "Please specify the ending IP address of the DHCP scope."
msgstr "Veuillez spécifier l'adresse IP de fin de la plage DHCP."

# html/pfappserver/lib/pfappserver/Form/Config/Network/Routed.pm
msgid "Please specify the gateway."
msgstr "Veuillez spécifier la passerelle."

# html/pfappserver/lib/pfappserver/Form/Config/Firewall_SSO/Checkpoint.pm
msgid "Please specify the hostname or IP of the Check point firewall"
msgstr "Veuillez spécifier le nom d'hôte ou l'IP du pare-feu Check point"

# html/pfappserver/lib/pfappserver/Form/Config/Firewall_SSO.pm
# html/pfappserver/lib/pfappserver/Form/Config/Firewall_SSO/PaloAlto.pm
msgid "Please specify the hostname or IP of the Firewall"
msgstr "Veuillez spécifier le nom d'hôte ou l'IP du pare-feu"

# html/pfappserver/lib/pfappserver/Form/Config/Firewall_SSO/BarracudaNG.pm
# html/pfappserver/lib/pfappserver/Form/Config/Firewall_SSO/FortiGate.pm
msgid "Please specify the hostname or IP of the firewall"
msgstr "Spécifiez le nom d'hôte ou l'IP pour le pare-feu"

# html/pfappserver/lib/pfappserver/Form/Config/Network.pm
msgid "Please specify the maximum DHCP lease time."
msgstr "Veuillez spécifier le temps maximum pour le bail DHCP."

# html/pfappserver/lib/pfappserver/Form/Config/AdminRoles.pm
msgid "Please specify the name of the admin role."
msgstr "Veuillez spécifier le nom du rôle admin."

# html/pfappserver/lib/pfappserver/Form/Config/Network/Routed.pm
msgid "Please specify the netmask."
msgstr "Veuillez spécifier le masque réseau."

# html/pfappserver/lib/pfappserver/Form/Config/Network/Routed.pm
msgid "Please specify the network."
msgstr "Veuillez spécifier le réseau."

# html/pfappserver/lib/pfappserver/Form/Config/Network/Routed.pm
msgid "Please specify the router IP address."
msgstr "Veuillez spécifier l'adresse IP du routeur."

# html/pfappserver/lib/pfappserver/Form/User.pm
msgid "Please specify the start date of the registration window."
msgstr "Veuillez préciser la date de début du créneau d'enregistrement."

# html/pfappserver/lib/pfappserver/Form/Config/Network.pm
msgid "Please specify the starting IP address of the DHCP scope."
msgstr "Veuillez spécifier la première adresse de la plage DHCP."

# html/pfappserver/lib/pfappserver/Form/Config/Firewall_SSO/BarracudaNG.pm
msgid "Please specify the username for the Barracuda"
msgstr "Spécifiez le nom d'utilisateur du Barracuda"

# html/pfappserver/lib/pfappserver/Form/Config/Authentication/Source/LDAP.pm
# html/pfappserver/lib/pfappserver/Form/Config/Authentication/Source/RADIUS.pm
# html/pfappserver/root/config/firewall_sso/list.tt
msgid "Port"
msgstr "Port"

# html/pfappserver/lib/pfappserver/Form/Config/Firewall_SSO.pm
# html/pfappserver/lib/pfappserver/Form/Config/Firewall_SSO/BarracudaNG.pm
# html/pfappserver/lib/pfappserver/Form/Config/Firewall_SSO/Checkpoint.pm
# html/pfappserver/lib/pfappserver/Form/Config/Firewall_SSO/FortiGate.pm
# html/pfappserver/lib/pfappserver/Form/Config/Firewall_SSO/PaloAlto.pm
msgid "Port of the service"
msgstr "Port du service"

# conf/documentation.conf (ports.soap)
msgid "Port of the soap webservice."
msgstr "Port du service web SOAP."

# conf/documentation.conf (ports.admin)
msgid "Port the administrative interface listens on."
msgstr "Port d'écoute de l'interface d'administration."

# conf/documentation.conf (database.port)
msgid "Port the mysql server is running on."
msgstr "Port d'écoute du serveur mysql."

# html/pfappserver/root/admin/configuration.tt
msgid "Portal Profiles"
msgstr "Profils de portail"

# html/pfappserver/root/config/profile/create.tt
# html/pfappserver/root/config/profile/edit.tt
# html/pfappserver/root/config/profile/view.tt
msgid "Portal Profiles and Pages"
msgstr "Profil des portails et des pages."

# html/pfappserver/lib/pfappserver/Form/Config/Authentication/Source/Facebook.pm
# html/pfappserver/lib/pfappserver/Form/Config/Authentication/Source/Github.pm
# html/pfappserver/lib/pfappserver/Form/Config/Authentication/Source/Google.pm
# html/pfappserver/lib/pfappserver/Form/Config/Authentication/Source/LinkedIn.pm
# html/pfappserver/lib/pfappserver/Form/Config/Authentication/Source/WindowsLive.pm
# html/pfappserver/lib/pfappserver/Form/Config/Switch.pm
msgid "Portal URL"
msgstr "URL du portail"

# conf/documentation.conf (inline.ports_redirect)
msgid ""
"Ports to intercept and redirect for trapped and unregistered systems.  "
"Defaults to 80/tcp (HTTP), 443/tcp (HTTPS). Redirecting 443/tcp (SSL) will "
"work, although users might get certificate errors if you didn't install a "
"valid certificate or if you don't use DNS (although IP-based certificates "
"supposedly exist). Redirecting 53/udp (DNS) seems to have issues and is also"
" not recommended."
msgstr "Ports d´interception pour rediriger les appareils piégés et non enregistrés. Par défaut 80/tcp (HTTP), 443/tcp (HTTPS). Les redirections 443/tcp (SSL) vont fonctionner, même si les utilisateurs obtiennent une erreur de certificat si vous n'avez pas installé un certificat valide ou si vous n'utilisez pas de DNS (bien que les certificats basés sur IP existe) La redirection 53/UDP (DNS) semble avoir des problèmes et n'est pas non plus recommandée."

# html/pfappserver/root/config/profile/index.tt
msgid ""
"Present a different captive portal according to the SSID, the VLAN, or the "
"switch IP the client connects to."
msgstr "Présenter un portail captif différent selon le SSID, le VLAN ou bien l'IP du commutateur où le client est connecté."

# html/pfappserver/root/config/profile/edit.tt
# html/pfappserver/root/config/profile/files.tt
# html/pfappserver/root/config/profile/index.tt
# html/pfappserver/root/config/profile/view.tt
# html/pfappserver/root/violation/list.tt
msgid "Preview"
msgstr "Aperçu "

# html/pfappserver/root/user/list_password.tt
# html/pfappserver/root/user/print.tt
# html/pfappserver/root/user/view.tt
msgid "Print"
msgstr "Imprimer"

# html/pfappserver/lib/pfappserver/Form/Violation.pm
msgid "Priority"
msgstr "Priorité "

# html/pfappserver/lib/pfappserver/Form/Config/Switch.pm
msgid "Priv Password Read"
msgstr "Mot de passe Priv Lecture"

# html/pfappserver/lib/pfappserver/Form/Config/Switch.pm
msgid "Priv Password Trap"
msgstr "Mot de passe Priv Trap"

# html/pfappserver/lib/pfappserver/Form/Config/Switch.pm
msgid "Priv Password Write"
msgstr "Mot de passe Priv Ecriture"

# html/pfappserver/lib/pfappserver/Form/Config/Switch.pm
msgid "Priv Protocol Read"
msgstr "Protocole Priv Ecriture"

# html/pfappserver/lib/pfappserver/Form/Config/Switch.pm
msgid "Priv Protocol Trap"
msgstr "Protocole Priv Trap"

# html/pfappserver/lib/pfappserver/Form/Config/Switch.pm
msgid "Priv Protocol Write"
msgstr "Protocole Ecriture Priv"

# html/pfappserver/root/config/profile/files.tt
msgid "Processing dropped files..."
msgstr "Suppression de fichiers..."

# html/pfappserver/root/config/profile/files.tt
msgid "Processing..."
msgstr "En traitement..."

# html/pfappserver/root/node/view.tt
# html/pfappserver/root/user/view.tt
msgid "Profile"
msgstr "Profil"

# html/pfappserver/lib/pfappserver/Form/Config/ProfileCommon.pm
msgid "Profile Description"
msgstr "Description du profil"

# html/pfappserver/lib/pfappserver/Form/Config/ProfileCommon.pm
msgid "Profile Name"
msgstr "Nom du profil"

# html/pfappserver/root/admin/configuration.tt
# html/pfappserver/root/config/profile/tab-content.tt
msgid "Provisioners"
msgstr "Provisioners"

# html/pfappserver/root/config/provisioning/index.tt
msgid "Provisioning"
msgstr "Provisionnement "

# html/pfappserver/root/config/provisioning/view.tt
msgid "Provisioning Entry"
msgstr "Entrée du provisioner"

# html/pfappserver/lib/pfappserver/Form/Config/Provisioning.pm
msgid "Provisioning ID"
msgstr "ID provisioner"

# html/pfappserver/lib/pfappserver/Form/Config/Provisioning.pm
msgid "Provisioning type"
msgstr "Type de provisionnement"

# html/pfappserver/lib/pfappserver/Form/User/Create/Multiple.pm
msgid "Quantity"
msgstr "Quantité "

# html/pfappserver/root/config/switch/view.tt
msgid "RADIUS"
msgstr "RADIUS"

# pf::admin_roles (Actions groups)
msgid "REALM"
msgstr "REALM"

# pf::admin_roles (Actions)
msgid "REALM_CREATE"
msgstr "REALM_CREATION"

# pf::admin_roles (Actions)
msgid "REALM_DELETE"
msgstr "REALM_SUPPRIMER"

# pf::admin_roles (Actions)
msgid "REALM_READ"
msgstr "REALM_LIRE"

# pf::admin_roles (Actions)
msgid "REALM_UPDATE"
msgstr "REALM_METTRE_A_JOUR"

# pf::admin_roles (Actions groups)
# pf::admin_roles (Actions)
msgid "REPORTS"
msgstr "Rapports"

# html/pfappserver/root/admin/configuration.tt
msgid "Radius"
msgstr "Radius"

# html/pfappserver/lib/pfappserver/Form/Config/Provisioning/opswat.pm
msgid ""
"Raise the non compliance violation the number of critical issues is greater "
"or equal than this. 0 deactivates it"
msgstr "Active la violation de non conformité si le nombre de règle critique est supérieur ou égale à ce nombre. Le mettre à 0, le désactive."

# html/pfappserver/lib/pfappserver/Form/Violation.pm
msgid ""
"Range 1-10, with 1 the higest priority and 10 the lowest. Higher priority "
"violations will be addressed first if a host has more than one."
msgstr "Échelle de 1 à 10, avec 1 la plus haute priorité et 10 la plus basse. Une violation de haute priorité sera mise en avant si l´appareil en a plusieurs d´ouverte."

# html/pfappserver/root/config/firewall_sso/index.tt
msgid "Really delete this Firewall SSO?"
msgstr "Supprimer the pare-feu SSO ?"

# html/pfappserver/root/config/provisioning/index.tt
msgid "Really delete this Provisioning entry?"
msgstr "Supprimer cette entrée pour le provisioner"

# html/pfappserver/root/config/realm/index.tt
msgid "Really delete this Realm ?"
msgstr "Êtes vous sur de vouloir supprimer ce Realm?"

# html/pfappserver/root/config/adminroles/index.tt
msgid "Really delete this admin role?"
msgstr "Supprimer ce rôle admin?"

# html/pfappserver/root/config/profile/files.tt
msgid "Really delete this file?"
msgstr "Suppression de ce fichier ?"

# html/pfappserver/root/config/floatingdevice/index.tt
msgid "Really delete this floating device?"
msgstr "Suppression de cet appareil itinérant?"

# html/pfappserver/root/config/profile/index.tt
msgid "Really delete this profile?"
msgstr "Suppression de ce profil ?"

# html/pfappserver/root/roles/index.tt
msgid "Really delete this role?"
msgstr "Supprimer ce rôle?"

# html/pfappserver/root/soh/index.tt
msgid "Really delete this statement of health filter?"
msgstr "Suppression de ce filtre SOH?"

# html/pfappserver/root/config/switch/index.tt
msgid "Really delete this switch?"
msgstr "Suppression de ce commutateur ?"

# html/pfappserver/root/config/authentication.tt
msgid "Really delete this users source?"
msgstr "Suppression de cette source?"

# html/pfappserver/root/violation/list.tt
msgid "Really delete this violation?"
msgstr "Suppression cette violation?"

# html/pfappserver/root/config/wrix/index.tt
msgid "Really delete this wrix entry?"
msgstr "Supprimer cette entrée WRIX?"

# html/pfappserver/root/config/profile/edit.tt
msgid "Really dismiss changes?"
msgstr "Annuler les changements?"

# html/pfappserver/root/config/profile/files.tt
msgid "Really revert all files?"
msgstr "Revenir à la version précédente des fichiers?"

# html/pfappserver/root/config/profile/files.tt
msgid "Really revert this file?"
msgstr "Revenir à la version précédente de ce fichier?"

# html/pfappserver/root/config/profile/edit.tt
msgid "Really?"
msgstr "Vraiment ?"

# html/pfappserver/lib/pfappserver/Form/Config/Authentication/Source/Kerberos.pm
# html/pfappserver/lib/pfappserver/Form/Config/Realm.pm
# html/pfappserver/root/config/realm/list.tt
# html/pfappserver/root/config/realm/view.tt
msgid "Realm"
msgstr "Domaine"

# html/pfappserver/lib/pfappserver/Form/Config/Realm.pm
msgid "Realm Options"
msgstr "Options du Realm"

# html/pfappserver/root/admin/configuration.tt
msgid "Realms"
msgstr "Realms"

# html/pfappserver/root/service/status.tt
msgid "Reconnecting to the Admin Service in "
msgstr "Reconnexion au  service d'administration en"

# html/pfappserver/lib/pfappserver/Form/Config/ProfileCommon.pm
# html/pfappserver/lib/pfappserver/Form/Violation.pm
msgid "Redirection URL"
msgstr "URL de redirection"

# html/pfappserver/root/admin/bulk_actions.inc
# html/pfappserver/root/node/view.tt
msgid "Reevaluate access"
msgstr "Réévaluer l'accès "

# html/pfappserver/root/admin/bulk_actions.inc
msgid "Register"
msgstr "Enregistrement"

# pfappserver::Controller::Graph (graph type)
msgid "Registered Nodes"
msgstr "Nœuds enregistrés"

# html/pfappserver/lib/pfappserver/Form/Config/Network/Routed.pm
# html/pfappserver/lib/pfappserver/Form/Node.pm
# html/pfappserver/root/admin/configuration.tt
msgid "Registration"
msgstr "Enregistrement"

# html/pfappserver/root/user/create.tt
# html/pfappserver/root/user/view.tt
msgid "Registration Window"
msgstr "Plage horaire d'enregistrement"

# html/pfappserver/lib/pfappserver/Form/Field/ExtendedDuration.pm
msgid "Relative to the beginning of the day"
msgstr "Par rapport au début de la journée"

# html/pfappserver/lib/pfappserver/Form/Field/ExtendedDuration.pm
msgid "Relative to the beginning of the period"
msgstr "Par rapport au début de la période"

# html/pfappserver/root/node/violations.tt
msgid "Release"
msgstr "Libérer"

# html/pfappserver/root/node/violations.tt
# html/pfappserver/root/user/violations.tt
msgid "Release Date"
msgstr "Date de désenregistrement "

# html/pfappserver/lib/pfappserver/Form/Node.pm
msgid "Remaining Access Time"
msgstr "Temps accès restant "

# html/pfappserver/lib/pfappserver/Form/Node.pm
msgid "Remaining Bandwidth"
msgstr "Bande passante restante"

# html/pfappserver/root/violation/view.tt
msgid "Remediation"
msgstr "Isolation"

# html/pfappserver/root/interface/create.tt
# html/pfappserver/root/interface/view.tt
msgid ""
"Remember to enable ip_forward on your operating system for the inline mode "
"to work."
msgstr "Activer le paramètre ip_forward sur votre système pour utiliser le mode Inline."

# conf/documentation.conf (scan.nessus_port)
msgid ""
"Remote port of the Nessus scanning engine. Default value should be fine in "
"most cases."
msgstr "Port distant de Nessus. La valeur par défaut devrait être bonne dans la plupart des cas."

# conf/documentation.conf (scan.openvas_port)
msgid ""
"Remote port of the OpenVAS scanning engine. Default value should be fine in "
"most cases."
msgstr "Port distant de OpenVAS. La valeur par défaut devrait être bon dans la plupart des cas."

# html/pfappserver/root/config/profile/edit.tt
msgid "Rename File"
msgstr "Renommer le fichier"

# html/pfappserver/root/config/profile/edit.tt
msgid "Rename File "
msgstr "Renommer le fichier"

# html/pfappserver/root/admin/wrapper.tt
msgid "Reports"
msgstr "Rapports"

# html/pfappserver/root/authentication/source/read.tt
# html/pfappserver/root/config/profile/create.tt
# html/pfappserver/root/config/profile/view.tt
# html/pfappserver/root/configuration/section.tt
msgid "Reset"
msgstr "Remise à zéro"

# html/pfappserver/root/user/view.tt
msgid "Reset Password"
msgstr "Réinitialiser le mot de passe"

# html/pfappserver/root/service/status.tt
msgid "Restart"
msgstr "Redémarrer"

# html/pfappserver/root/service/status.tt
msgid "Restart All"
msgstr "Tout redémarrer"

# html/pfappserver/root/config/wrix/search_form.tt
msgid "Restricted Access"
msgstr "Accès restreint"

# html/pfappserver/root/node/advanced_search.tt
# html/pfappserver/root/node/search.tt
# html/pfappserver/root/node/simple_search.tt
# html/pfappserver/root/user/advanced_search.tt
# html/pfappserver/root/user/simple_search.tt
msgid "Results"
msgstr "Résultats"

# html/pfappserver/root/config/profile/files.tt
msgid "Retry"
msgstr "Réessayer "

# html/pfappserver/root/configurator/admin.tt
# html/pfappserver/root/user/view.tt
msgid "Retype the password"
msgstr "Retaper le mot de passe"

# html/pfappserver/root/configurator/database.tt
msgid "Retype your password"
msgstr "Retaper votre mot de passe"

# html/pfappserver/root/config/profile/files.tt
msgid "Revert"
msgstr "Revenir"

# html/pfappserver/root/config/profile/files.tt
msgid "Revert All Files"
msgstr "Revenir aux anciens fichiers"

# html/pfappserver/root/config/profile/edit.tt
msgid "Revert Changes"
msgstr "Revenir sur les changements"

# html/pfappserver/root/config/profile/files.tt
msgid "Revert File"
msgstr "Revenir sur le fichier"

# html/pfappserver/lib/pfappserver/Form/Node.pm
# html/pfappserver/lib/pfappserver/Form/Node/Create/Import.pm
# html/pfappserver/root/roles/read.tt
msgid "Role"
msgstr "Role"

# html/pfappserver/lib/pfappserver/Form/Config/AdminRoles.pm
# html/pfappserver/root/config/adminroles/list.tt
msgid "Role Name"
msgstr "Nom du rôle"

# html/pfappserver/lib/pfappserver/Form/Config/Switch.pm
msgid "Role by Switch Role"
msgstr "Rôle par rôle de commutateur"

# html/pfappserver/lib/pfappserver/Form/Config/Switch.pm
msgid "Role by VLAN ID"
msgstr "Rôle par VLAN ID"

# html/pfappserver/lib/pfappserver/Form/Config/Switch.pm
msgid "Role by access list"
msgstr "Rôle par access list"

# html/pfappserver/root/config/switch/view.tt
msgid "Role mapping by VLAN ID"
msgstr "Mappage de rôle par numéro de VLAN"

# html/pfappserver/root/config/switch/view.tt
msgid "Role mapping by access list"
msgstr "Mappage de rôle par access list"

# html/pfappserver/root/config/switch/view.tt
msgid "Role mapping by switch role"
msgstr "Mappage de rôle par rôle de commutateur"

# html/pfappserver/lib/pfappserver/Form/Config/Firewall_SSO.pm
# html/pfappserver/lib/pfappserver/Form/Config/Firewall_SSO/BarracudaNG.pm
# html/pfappserver/lib/pfappserver/Form/Config/Firewall_SSO/Checkpoint.pm
# html/pfappserver/lib/pfappserver/Form/Config/Firewall_SSO/FortiGate.pm
# html/pfappserver/lib/pfappserver/Form/Config/Firewall_SSO/PaloAlto.pm
# html/pfappserver/lib/pfappserver/Form/Config/Provisioning.pm
# html/pfappserver/root/admin/configuration.tt
# html/pfappserver/root/config/switch/view.tt
msgid "Roles"
msgstr "Rôles"

# html/pfappserver/lib/pfappserver/Form/Config/Network/Routed.pm
msgid "Routed Network"
msgstr "Réseau routé"

# html/pfappserver/lib/pfappserver/Form/Config/Network/Routed.pm
msgid "Router IP"
msgstr "IP du routeur"

# html/pfappserver/root/config/networks/view.tt
msgid "Routing"
msgstr "Routage"

# html/pfappserver/root/authentication/source/rule_read.tt
msgid "Rule"
msgstr "Règle"

# html/pfappserver/root/authentication/source/rules_read.tt
msgid "Rules"
msgstr "Règles"

# html/pfappserver/root/node/violations.tt
msgid "Run Now"
msgstr "Lancer maintenant"

# pf::admin_roles (Actions groups)
# pf::admin_roles (Actions)
msgid "SERVICES"
msgstr "Services"

# html/pfappserver/lib/pfappserver/Form/Config/Authentication/Source/SMS.pm
msgid "SMS Carriers"
msgstr "Opérateur SMS"

# html/pfappserver/lib/pfappserver/Form/Config/ProfileCommon.pm
msgid "SMS Pin Retry Limit"
msgstr "Limite de tentatives de Pin SMS"

# html/pfappserver/lib/pfappserver/Form/Config/ProfileCommon.pm
msgid "SMS Request Retry Limit"
msgstr "Limite la demande de nouvelle tentative de SMS"

# html/pfappserver/root/admin/configuration.tt
# html/pfappserver/root/config/switch/view.tt
msgid "SNMP"
msgstr "SNMP"

# pf::admin_roles (Actions groups)
msgid "SOH"
msgstr "Filtres SoH"

# pf::admin_roles (Actions)
msgid "SOH_CREATE"
msgstr "Filtres SoH - Créer"

# pf::admin_roles (Actions)
msgid "SOH_DELETE"
msgstr "Filtres SoH - Supprimer"

# pf::admin_roles (Actions)
msgid "SOH_READ"
msgstr "Filtres SoH - Lecture"

# pf::admin_roles (Actions)
msgid "SOH_UPDATE"
msgstr "Filtres SoH - Mise à jours"

# html/pfappserver/lib/pfappserver/Controller/Graph.pm
# html/pfappserver/lib/pfappserver/Form/Config/Provisioning/mobileconfig.pm
# html/pfappserver/root/config/wrix/view.tt
# pf::Authentication::Source (common_attributes)
msgid "SSID"
msgstr "SSID"

# html/pfappserver/root/config/wrix/search_form.tt
msgid "SSID 1X"
msgstr "SSID Sécurisé"

# html/pfappserver/root/config/wrix/search_form.tt
msgid "SSID 1X Broadcasted"
msgstr "SSID Sécurisé Diffusé"

# html/pfappserver/root/config/wrix/search_form.tt
msgid "SSID Broadcasted"
msgstr "SSID Diffusé"

# html/pfappserver/root/config/wrix/search_form.tt
msgid "SSID Open Auth"
msgstr "SSID Ouvert"

# html/pfappserver/root/admin/reports.tt
msgid "SSIDs"
msgstr "SSIDs"

# html/pfappserver/lib/pfappserver/Form/Config/Authentication/Source/LDAP.pm
msgid "SSL"
msgstr "SSL"

# pf::admin_roles (Actions groups)
msgid "SWITCHES"
msgstr "Commutateurs"

# pf::admin_roles (Actions)
msgid "SWITCHES_CREATE"
msgstr "Commutateurs - Créer"

# pf::admin_roles (Actions)
msgid "SWITCHES_DELETE"
msgstr "Commutateurs - Supprimer"

# pf::admin_roles (Actions)
msgid "SWITCHES_READ"
msgstr "Commutateurs - Lecture"

# pf::admin_roles (Actions)
msgid "SWITCHES_UPDATE"
msgstr "Commutateurs - Mise à jour"

# html/pfappserver/root/admin/saved_search.inc
# html/pfappserver/root/authentication/source/read.tt
# html/pfappserver/root/authentication/source/rule_read.tt
# html/pfappserver/root/config/adminroles/view.tt
# html/pfappserver/root/config/firewall_sso/view.tt
# html/pfappserver/root/config/floatingdevice/view.tt
# html/pfappserver/root/config/networks/view.tt
# html/pfappserver/root/config/profile/create.tt
# html/pfappserver/root/config/profile/edit.tt
# html/pfappserver/root/config/profile/view.tt
# html/pfappserver/root/config/provisioning/view.tt
# html/pfappserver/root/config/realm/view.tt
# html/pfappserver/root/config/switch/view.tt
# html/pfappserver/root/config/wrix/view.tt
# html/pfappserver/root/configuration/section.tt
# html/pfappserver/root/configurator/database.tt
# html/pfappserver/root/interface/view.tt
# html/pfappserver/root/node/view.tt
# html/pfappserver/root/roles/read.tt
# html/pfappserver/root/soh/read.tt
# html/pfappserver/root/user/view.tt
# html/pfappserver/root/violation/view.tt
msgid "Save"
msgstr "Sauvegarder"

# html/pfappserver/root/config/profile/create.tt
# html/pfappserver/root/config/profile/view.tt
msgid "Save Profile"
msgstr "Sauvegarder le profil"

# html/pfappserver/root/admin/saved_search.inc
msgid "Save Search"
msgstr "Sauvegarder la recherche"

# html/pfappserver/root/admin/nodes.tt
# html/pfappserver/root/admin/users.tt
msgid "Save as..."
msgstr "Sauvegarder en tant que..."

# html/pfappserver/root/config/profile/edit.tt
msgid "Save file"
msgstr "Sauvegarder le fichier"

# html/pfappserver/root/admin/nodes.tt
# html/pfappserver/root/admin/users.tt
msgid "Saved Searches"
msgstr "Recherches sauvegardées"

# html/pfappserver/root/authentication/source/read.tt
# html/pfappserver/root/authentication/source/rule_read.tt
# html/pfappserver/root/config/adminroles/view.tt
# html/pfappserver/root/config/firewall_sso/view.tt
# html/pfappserver/root/config/floatingdevice/view.tt
# html/pfappserver/root/config/networks/view.tt
# html/pfappserver/root/config/provisioning/view.tt
# html/pfappserver/root/config/realm/view.tt
# html/pfappserver/root/config/switch/view.tt
# html/pfappserver/root/config/wrix/view.tt
# html/pfappserver/root/interface/view.tt
# html/pfappserver/root/node/view.tt
# html/pfappserver/root/roles/read.tt
# html/pfappserver/root/soh/read.tt
# html/pfappserver/root/user/view.tt
# html/pfappserver/root/violation/view.tt
msgid "Saving"
msgstr "Enregistrement"

# html/pfappserver/root/config/profile/edit.tt
msgid "Saving File "
msgstr "Enregistrement du fichier"

# html/pfappserver/root/config/profile/create.tt
# html/pfappserver/root/config/profile/view.tt
msgid "Saving profile "
msgstr "Enregistrement du profil"

# html/pfappserver/root/admin/configuration.tt
msgid "Scan"
msgstr "Scan"

# html/pfappserver/lib/pfappserver/Form/Config/Authentication/Source/Facebook.pm
# html/pfappserver/lib/pfappserver/Form/Config/Authentication/Source/Google.pm
# html/pfappserver/lib/pfappserver/Form/Config/Authentication/Source/LDAP.pm
# html/pfappserver/lib/pfappserver/Form/Config/Authentication/Source/WindowsLive.pm
msgid "Scope"
msgstr "Etendue"

# html/pfappserver/root/admin/nodes.tt
# html/pfappserver/root/admin/users.tt
# html/pfappserver/root/config/wrix/search_form.tt
msgid "Search"
msgstr "Recherche"

# html/pfappserver/root/config/listing.inc
msgid "Search..."
msgstr "Recherche..."

# html/pfappserver/lib/pfappserver/Form/Config/Authentication/Source/RADIUS.pm
# html/pfappserver/lib/pfappserver/Form/Config/Firewall_SSO/Checkpoint.pm
msgid "Secret"
msgstr "Mot de passe"

# html/pfappserver/lib/pfappserver/Form/Config/Switch.pm
msgid "Secret Passphrase"
msgstr "Phrase secrète"

# html/pfappserver/lib/pfappserver/Form/Config/Firewall_SSO.pm
# html/pfappserver/lib/pfappserver/Form/Config/Firewall_SSO/FortiGate.pm
# html/pfappserver/lib/pfappserver/Form/Config/Firewall_SSO/PaloAlto.pm
msgid "Secret or Key"
msgstr "Mot de passe ou clé"

# html/pfappserver/root/configurator/services.tt
msgid "Secure your network"
msgstr "Sécurisez votre réseau"

# html/pfappserver/root/config/wrix/search_form.tt
msgid "Security Protocol 1X"
msgstr "Type de sécurité activé sur le SSID sécurisé"

# html/pfappserver/root/node/violations.tt
msgid "Select a violation"
msgstr "Sélectionner une violation"

# html/pfappserver/root/admin/configuration.tt
msgid "Self Registration"
msgstr "Auto Enregistrement"

# html/pfappserver/lib/pfappserver/Form/Node/Create/Import.pm
# html/pfappserver/lib/pfappserver/Form/User/Create/Import.pm
msgid "Semicolon"
msgstr "Point-virgule"

# html/pfappserver/root/admin/status.tt
msgid "Server"
msgstr "Serveur"

# conf/documentation.conf (database.host)
msgid "Server the mysql server is running on."
msgstr "Serveur où mysql est installé"

# conf/documentation.conf (alerting.smtpserver)
msgid ""
"Server through which to send messages to the above emailaddr.  The default "
"is localhost - be sure you're running an SMTP host locally if you don't "
"change it!"
msgstr "Serveur par lequel les emails seront envoyés. Par défaut c'est localhost - assurez-vous que vous qu´un serveur SMTP local fonctionne si vous ne le changez pas !"

# html/pfappserver/root/config/wrix/search_form.tt
msgid "Service Provider Brand"
msgstr "Nom du provider"

# html/pfappserver/root/admin/configuration.tt
msgid "Service watch"
msgstr "Monitoring des services"

# html/pfappserver/root/admin/configuration.tt
# html/pfappserver/root/admin/status.tt
# html/pfappserver/root/service/status.tt
msgid "Services"
msgstr "Services"

# html/pfappserver/root/configurator/database.tt
msgid "Set a MySQL root password"
msgstr "Définissez un mot de passe pour le compte root de MySQL"

# html/pfappserver/root/config/switch/view.tt
msgid "Set inline mode if any of the following conditions are met:"
msgstr "Réglez le mode inline si l'une des conditions suivantes sont remplies:"

# html/pfappserver/lib/pfappserver/Form/Violation.pm
msgid "Set role"
msgstr "Assigner un rôle"

# html/pfappserver/root/config/profile/create.tt
# html/pfappserver/root/config/profile/files.tt
# html/pfappserver/root/config/profile/view.tt
msgid "Settings"
msgstr "Paramètres"

# html/pfappserver/root/configurator/configuration.tt
msgid "Setup your NAC"
msgstr "Configurez votre NAC"

# html/pfappserver/root/config/fingerprints/simple_search.tt
msgid "Share Unknown Fingerprints"
msgstr "Partager les Fingerprints inconnues"

# html/pfappserver/root/config/useragents/simple_search.tt
msgid "Share Unknown User Agents"
msgstr "Partager un User Agent "

# conf/documentation.conf (services.dhcpd)
msgid "Should DHCPd be managed by PacketFence?"
msgstr "Est-ce que DHCPd doit être géré par PacketFence?"

# conf/documentation.conf (inline.should_reauth_on_vlan_change)
msgid "Should have to reauthenticate the node if vlan change"
msgstr "Est-ce que l'on doit réauthentifier un noeud si il y a changement de VLAN ? (Plusieurs VLAN Inline)"

# conf/documentation.conf (services.httpd_aaa)
msgid ""
"Should httpd.aaa be started ? Keep enabled unless you know what you're "
"doing."
msgstr "Est-ce que httpd.aaa doit être démarré? Gardez le activé sauf si vous savez ce que vous faites."

# conf/documentation.conf (services.httpd_admin)
msgid ""
"Should httpd.admin be started ? Keep enabled unless you know what you're "
"doing."
msgstr "Est-ce que httpd.admin doit être démarré ? Gardez le activé sauf si vous savez ce que vous faites."

# conf/documentation.conf (services.httpd_portal)
msgid ""
"Should httpd.portal be started ? Keep enabled unless you know what you're "
"doing."
msgstr "Est-ce que httpd.portal doit être démarré ? Gardez le activé sauf si vous savez ce que vous faites."

# conf/documentation.conf (services.httpd_proxy)
msgid ""
"Should httpd.proxy be started ? Keep enabled unless you know what you're "
"doing."
msgstr "Est-ce que https.proxy doit être démarré ? Gardez le activé sauf si vous savez ce que vous faites."

# conf/documentation.conf (services.httpd_webservices)
msgid ""
"Should httpd.webservices be started ? Keep enabled unless you know what "
"you're doing."
msgstr "Est-ce que httpd.webservices doit être démarré ? Gardez le activé sauf si vous savez ce que vous faites."

# conf/documentation.conf (services.iptables)
msgid ""
"Should iptables be managed by PacketFence? Keep enabled unless you know what"
" you're doing."
msgstr "Est-ce que iptables doit être géré par PacketFence ? Gardez le activé sauf si vous savez ce que vous faites."

# html/pfappserver/lib/pfappserver/Form/Config/Network.pm
msgid ""
"Should match the IP of a registration interface or the production DNS server"
" if the network is Inline L3"
msgstr "Devrait correspondre a l´adresse IP de l´interface d´enregistrement ou le serveur DNS de production si le réseau est de type Inline niveau 3."

# conf/documentation.conf (services.memcached)
msgid ""
"Should memcached be managed by PacketFence? Keep enabled unless you know "
"what you're doing."
msgstr "Est-ce que memcached doit être géré par PacketFence ? Gardez le activé sauf si vous savez ce que vous faites."

# conf/documentation.conf (vlan.closelocationlogonstop)
msgid "Should open locationlog entries be closed when pfsetvlan is stopped"
msgstr "Est-ce que l'on ouvre une entrée dans locationlog lorsque pfsetvlan est arrêté ?"

# conf/documentation.conf (services.pfbandwidthd)
msgid "Should pfbandwidthd be managed by PacketFence?"
msgstr "Est-ce que pfbandwidthd doit être géré par PacketFence ?"

# conf/documentation.conf (servicewatch.restart)
msgid ""
"Should pfcmd service pf watch restart PF when services are not running? You "
"must make sure to call the watch command. Installing it in the cron is the "
"recommended approach: */5 * * * * /usr/local/pf/bin/pfcmd service pf watch"
msgstr "Est-ce que le <i>service pfcmd pf watch</i> doit redémarrer PacketFence lorsque les services ne sont pas en cours d'exécution ? Vous devez vous assurer d'appeler la commande watch. Rajouter cette ligne dans le crontab est l´approche recommandée: */5 * * * * /usr/local/pf/bin/pfcmd service pf watch"

# conf/documentation.conf (servicewatch.email)
msgid ""
"Should pfcmd service pf watch send an email when services are not running? "
"You must make sure to call the watch command. Installing it in the cron is "
"the recommended approach: */5 * * * * /usr/local/pf/bin/pfcmd service pf "
"watch"
msgstr "Est-ce que le <i>service pf watch</i> envois un email lorsque les services ne sont pas en cours d'exécution ? Vous devez vous assurer d'appeler la commande watch. Rajouter cette ligne dans le crontab est l´approche  recommandée: */5 * * * * /usr/local/pf/bin/pfcmd service pf watch"

# conf/documentation.conf (services.pfdhcplistener)
msgid ""
"Should pfdhcplistener be started ? Keep enabled unless you know what you're "
"doing."
msgstr "Est-ce que pfdhcplistener doit être démarré ? Gardez le activé sauf si vous savez ce que vous faites."

# conf/documentation.conf (services.pfdns)
msgid "Should pfdns be managed by PacketFence?"
msgstr "Est-ce que pfdns doit être géré par PacketFence ?"

# conf/documentation.conf (services.pfmon)
msgid ""
"Should pfmon be started ? Keep enabled unless you know what you're doing."
msgstr "Est-ce que pfmon doit être démarré ? Gardez le activé sauf si vous savez ce que vous faites."

# conf/documentation.conf (services.pfsetvlan)
msgid ""
"Should pfsetvlan be started ? Keep enabled unless you know what you're "
"doing."
msgstr "Est-ce que pfsetvlan doit être démarré ? Gardez le activé sauf si vous savez ce que vous faites."

# conf/documentation.conf (services.radiusd)
msgid "Should radiusd be managed by PacketFence?"
msgstr "Est-ce radiusd est géré par PacketFence ?"

# conf/documentation.conf (services.snmptrapd)
msgid ""
"Should snmptrapd be started ? Keep enabled unless you know what you're "
"doing."
msgstr "Est-ce que snmptrapd doit être démarré ? Gardez le activé sauf si vous savez ce que vous faites."

# conf/documentation.conf (services.snort)
msgid "Should snort be managed by PacketFence?"
msgstr "Est-ce que Snort doit être géré par PacketFence ?"

# conf/documentation.conf (services.suricata)
msgid "Should suricata be managed by PacketFence?"
msgstr "Est-ce que Suricata doit être géré par PacketFence ?"

# conf/documentation.conf (inline.accounting)
msgid ""
"Should we handle accouting data for inline clients? This controls inline "
"accouting tasks in pfmon."
msgstr "Faut-il traiter les données comptables pour les clients inline ? Ce contrôle des tâches de comptabilité en inline se fait dans pfmon."

# html/pfappserver/root/config/profile/edit.tt
msgid "Show line numbers"
msgstr "Afficher le nombre de lignes"

# html/pfappserver/root/admin/nodes.tt
# html/pfappserver/root/admin/users.tt
msgid "Simple"
msgstr "Simple"

# html/pfappserver/root/interface/create.tt
# html/pfappserver/root/interface/view.tt
msgid ""
"Since NATting mode is disabled, PacketFence will adjust iptables to rules to"
" route traffic rather than natting it. Make sure to add the routes on the "
"system."
msgstr "Si la translation d´adresse est désactivé, PacketFence utilisera les règles iptables plutôt que celles de la translation. Assurez-vous d'ajouter les routes sur le système."

# html/pfappserver/root/node/create.tt
# html/pfappserver/root/user/create.tt
msgid "Single"
msgstr "Unique"

# html/pfappserver/root/config/profile/files.tt
msgid "Size"
msgstr "Taille"

# html/pfappserver/lib/pfappserver/Form/Config/Switch.pm
msgid "Sleep interval"
msgstr "Intervalle de pause"

# html/pfappserver/lib/pfappserver/Form/Config/Switch.pm
msgid "Sleep interval between queries of MAC addresses"
msgstr "Temps d´attente entre deux interrogations des adresses MAC. "

# html/pfappserver/root/admin/nodes.tt
msgid "Source switch IP"
msgstr "IP du commutateur source"

# html/pfappserver/root/admin/configuration.tt
# html/pfappserver/root/config/profile/tab-content.tt
msgid "Sources"
msgstr "Sources"

# html/pfappserver/lib/pfappserver/Form/Violation.pm
msgid ""
"Specifies if a host can self remediate the violation (enable network button)"
" or if they can not and must call the help desk."
msgstr "Spécifiez si un appareil peut se redonner accès au réseau après une violation (Bouton enable network) ou si il doit appeler la hotline informatique."

# html/pfappserver/lib/pfappserver/Form/User.pm
msgid "Sponsor"
msgstr "Sponsor"

# conf/documentation.conf (guests_self_registration.sponsorship_cc)
msgid ""
"Sponsors requesting access and access confirmation emails are CC'ed to those"
" addresses. Multiple destinations can be comma separated."
msgstr "Les sponsors qui demandent l'accès et les courriels de confirmation d'accès sont envoyé en CC. Des destinations multiples peuvent être ajoutées mais doivent être séparées par des virgules."

# html/pfappserver/root/node/view.tt
# html/pfappserver/root/service/status.tt
msgid "Start"
msgstr "Démarrer"

# html/pfappserver/root/service/status.tt
msgid "Start All"
msgstr "Tout démarrer"

# html/pfappserver/root/node/violations.tt
# html/pfappserver/root/user/violations.tt
msgid "Start Date"
msgstr "Date de départ"

# html/pfappserver/root/configurator/database.tt
msgid "Start MySQL"
msgstr "Démarrer MySQL"

# html/pfappserver/root/configurator/services.tt
msgid "Start PacketFence"
msgstr "Démarrez PacketFence"

# html/pfappserver/lib/pfappserver/Form/Config/Authentication/Source/LDAP.pm
msgid "Start TLS"
msgstr "Démarrer TLS"

# html/pfappserver/root/node/view.tt
msgid "Start Time"
msgstr "Date de début"

# html/pfappserver/root/configurator/services.tt
msgid "Start the services"
msgstr "Démarrez les services"

# html/pfappserver/root/configurator/services.tt
# html/pfappserver/root/service/status.tt
msgid "Started"
msgstr "Démarré"

# html/pfappserver/lib/pfappserver/Form/Config/Network.pm
msgid "Starting IP Address"
msgstr "IP de début"

# html/pfappserver/root/admin/configuration.tt
msgid "Statement of Health"
msgstr "Déclaration d'intégrité (SoH)"

# html/pfappserver/lib/pfappserver/Form/Node.pm
# html/pfappserver/root/admin/wrapper.tt
# html/pfappserver/root/configurator/services.tt
# html/pfappserver/root/service/status.tt
# html/pfappserver/root/user/nodes.tt
# html/pfappserver/root/user/violations.tt
msgid "Status"
msgstr "Statut"

# html/pfappserver/root/configurator/admin.tt
# html/pfappserver/root/configurator/configuration.tt
# html/pfappserver/root/configurator/database.tt
# html/pfappserver/root/configurator/enforcement.tt
# html/pfappserver/root/configurator/networks.tt
# html/pfappserver/root/configurator/services.tt
msgid "Step"
msgstr "Étape"

# html/pfappserver/root/service/status.tt
msgid "Stop"
msgstr "Arrêter"

# html/pfappserver/root/service/status.tt
msgid "Stop All"
msgstr "Tout arrêter "

# html/pfappserver/root/service/status.tt
msgid "Stop Anyway"
msgstr "Arrêter quand même"

# html/pfappserver/root/configurator/services.tt
# html/pfappserver/root/service/status.tt
msgid "Stopped"
msgstr "Arreté"

# html/pfappserver/root/config/wrix/search_form.tt
msgid "Sub Location Type"
msgstr "Sous Type d'endroit"

# conf/documentation.conf (alerting.subjectprefix)
msgid ""
"Subject prefix for email notifications of rogue DHCP servers, violations "
"with an action of <i>email</i>, or any other PacketFence-related message."
msgstr "Sujet pour les notifications email des serveurs DHCP non autorisés, les violations avec une action <i>e-mail</i>, ou tout autre message lié PacketFence."

# html/pfappserver/lib/pfappserver/Form/Config/Authentication/Source/LDAP.pm
msgid "Subtree"
msgstr "Sous-arbre"

# html/pfappserver/root/admin/wrapper.tt
# html/pfappserver/root/authentication/source/read.tt
# html/pfappserver/root/config/authentication.tt
# html/pfappserver/root/config/profile/index.tt
# html/pfappserver/root/configurator/admin.tt
# html/pfappserver/root/configurator/database.tt
# html/pfappserver/root/configurator/wrapper.tt
msgid "Success!"
msgstr "Succès !"

# html/pfappserver/root/config/switch/view.tt
msgid "Switch"
msgstr "Commutateur"

# html/pfappserver/root/config/switch/list.tt
msgid "Switch ID"
msgstr "ID du commutateur"

# html/pfappserver/root/node/view.tt
msgid "Switch/AP"
msgstr "Commutateur/PA"

# html/pfappserver/root/admin/configuration.tt
# html/pfappserver/root/config/switch/index.tt
msgid "Switches"
msgstr "Commutateurs"

# html/pfappserver/root/admin/status.tt
msgid "System"
msgstr "Système"

# conf/documentation.conf (general.timezone)
msgid ""
"System's timezone in string format. Supported list: <a "
"href=\"http://www.php.net/manual/en/timezones.php\">http://www.php.net/manual/en/timezones.php</a>"
msgstr "Le fuseau horaire du système est sous forme de chaîne de caractère. Liste prise en charge: <a href=\"http://www.php.net/manual/en/timezones.php\">http://www.php.net/manual/en/timezones.php</a>"

# html/pfappserver/lib/pfappserver/Form/Node/Create/Import.pm
# html/pfappserver/lib/pfappserver/Form/User/Create/Import.pm
msgid "Tab"
msgstr "Onglet"

# html/pfappserver/lib/pfappserver/Form/Config/FloatingDevice.pm
msgid "Tagged VLANs"
msgstr "VLANs taggé"

# html/pfappserver/root/violation/list.tt
msgid "Target VLAN"
msgstr "VLAN cible"

# html/pfappserver/lib/pfappserver/Form/User.pm
msgid "Telephone"
msgstr "Téléphone"

# html/pfappserver/lib/pfappserver/Form/Violation.pm
msgid "Template"
msgstr "Gabarit"

# html/pfappserver/root/authentication/source/type/AD.tt
# html/pfappserver/root/authentication/source/type/LDAP.tt
# html/pfappserver/root/configurator/database.tt
msgid "Test"
msgstr "Tester"

# html/pfappserver/lib/pfappserver/Form/Violation.pm
msgid "Text displayed on the violation form to hosts."
msgstr "Texte présenté à l´appareil sur la page de violation."

# conf/documentation.conf (webservices.aaa_port)
msgid "The AAA webservice port"
msgstr "Port du AAA webservice"

# html/pfappserver/lib/pfappserver/Form/Config/Wrix.pm
msgid "The ID of the Switch"
msgstr "L'identifiant du commutateur"

# html/pfappserver/lib/pfappserver/Controller/Config/Authentication/Source.pm
msgid "The authentication source was not found."
msgstr "La source d´authentification n´a pu être trouvée."

# conf/documentation.conf (registration.button_text)
msgid "The button text will appear on the registration page submit button"
msgstr "Le texte du bouton apparaîtra sur la page d'enregistrement"

# conf/documentation.conf (billing.mirapay_currency)
msgid "The currency of the mirapay transactions"
msgstr "La devise des transactions MiraPay"

# html/pfappserver/root/user/list_password.tt
msgid "The following user have been created"
msgstr "L'utilisateur suivant a bien été créé "

# html/pfappserver/root/user/list_password.tt
msgid "The following users have been created"
msgstr "Les utilisateurs suivant ont bien été créés"

# conf/documentation.conf (billing.mirapay_hash_password)
msgid "The hash password for mirapay"
msgstr "Le mot de passe de hachage pour MiraPay"

# conf/documentation.conf (provisioning.ssid)
msgid "The hidden SSID where the user should connect to after registration"
msgstr "Le SSID masqué sur lequel l'utilisateur doit se connecter après  l'inscription"

# html/pfappserver/lib/pfappserver/Form/Config/Authentication/Source/Facebook.pm
# html/pfappserver/lib/pfappserver/Form/Config/Authentication/Source/Github.pm
# html/pfappserver/lib/pfappserver/Form/Config/Authentication/Source/Google.pm
# html/pfappserver/lib/pfappserver/Form/Config/Authentication/Source/LinkedIn.pm
# html/pfappserver/lib/pfappserver/Form/Config/Authentication/Source/WindowsLive.pm
msgid "The hostname must be the one of your captive portal."
msgstr "Le nom d´hôte doit correspondre à celui du portail captif."

# html/pfappserver/root/configurator/services.tt
msgid ""
"The last step of this configuration wizard is to start the PacketFence "
"daemons."
msgstr "La dernière étape de l´assistant de configuration vous permet de démarrer PacketFence."

# conf/documentation.conf
# (services.httpd_mod_qos_maximum_connections_per_device)
msgid "The maximum connections per device "
msgstr "Le nombre maximum de connexions par appareils"

# html/pfappserver/lib/pfappserver/Form/Role.pm
msgid "The maximum number of nodes a user having this role can register."
msgstr "Le nombre maximum de nœuds qu´un utilisateurs peut enregistrer avec ce rôle. "

# conf/documentation.conf (services.memcached_memory_usage)
msgid "The maximum of memory that memcached will use "
msgstr "Le maximum de mémoire que memcached peut utiliser"

# conf/documentation.conf (services.memcached_max_item_size)
msgid ""
"The maximum of size of the items allowed to be stored Must between 1k and "
"128m"
msgstr "La taille maximum autorisée pour stocker des objets. Ca doit être entre 1k et 128m"

# conf/documentation.conf (billing.authorizenet_login)
msgid "The merchant's unique API Login ID (Provided by Authorize.net)"
msgstr "ID unique de l'API de connexion (fournie par Authorize.net)"

# conf/documentation.conf (billing.authorizenet_trankey)
msgid "The merchant's unique Transaction Key (Provided by Authorize.net)"
msgstr "Clef de transaction de Authorize.net (fournie par Authorize.net)"

# html/pfappserver/root/node/create.tt
msgid ""
"The node will be automatically registered. If the MAC matches an existing "
"node, it will also be modified and registered."
msgstr "Le nœud sera automatiquement enregistré. Si la MAC correspond à un nœud existant, il sera également modifié et enregistré."

# conf/documentation.conf (billing.authorizenet_posturl)
msgid "The payment gateway processing URL (Provided by Authorize.net)"
msgstr "L'URL de la passerelle de paiement (fournie par Authorize.net)"

# conf/documentation.conf (billing.mirapay_url)
msgid "The payment gateway processing URL for mirapay"
msgstr "L'URL de la passerelle de traitement de paiement MiraPay"

# conf/documentation.conf (billing.gateway)
msgid "The payment gateway to process the payments"
msgstr "La passerelle pour traiter les paiements"

# html/pfappserver/lib/pfappserver/Form/Config/Authentication/Source/Facebook.pm
# html/pfappserver/lib/pfappserver/Form/Config/Authentication/Source/Google.pm
# html/pfappserver/lib/pfappserver/Form/Config/Authentication/Source/WindowsLive.pm
msgid "The permissions the application requests."
msgstr "Les permissions réclamées par l´application (l´application étant PacketFence)"

# html/pfappserver/lib/pfappserver/Form/Config/FloatingDevice.pm
msgid "The port must be configured as a muti-vlan port"
msgstr "Doit être configuré comme un port Multi VLANs "

# html/pfappserver/lib/pfappserver/Form/Interface.pm
msgid "The primary DNS server of your network."
msgstr "Le serveur DNS de votre réseau."

# conf/documentation.conf (registration.device_registration_role)
msgid ""
"The role to assign to gaming devices. If none is selected, the role of the "
"registrant is used."
msgstr "Le rôle à attribuer à des consoles de jeux. Si aucun n'est sélectionné, on utilise le rôle de la personne inscrite."

# html/pfappserver/lib/pfappserver/Controller/Config/Authentication/Source.pm
msgid "The rule was not found."
msgstr "La règle n´a pas été trouvée. "

# conf/documentation.conf (billing.mirapay_terminal_id)
msgid "The terminal id for mirapay"
msgstr "L'identifiant du terminal de MiraPay"

# conf/documentation.conf (billing.mirapay_terminal_id_group)
msgid "The terminal id group for mirapay"
msgstr "L'identifiant de groupe de MiraPay"

# html/pfappserver/lib/pfappserver/Form/User/Create/Single.pm
msgid "The username to use for login to the captive portal."
msgstr "Le code utilisateur a utiliser pour se connecter sur le portail captif."

# html/pfappserver/root/user/create.tt
msgid ""
"The usernames are constructed from the <b>prefix</b> and the "
"<b>quantity</b>. For example, setting the prefix to <i>guest</i> and the "
"quantity to <i>3</i> creates usernames <i>guest1</i>,<i> guest2</i> and "
"<i>guest3</i>. Random passwords will be created."
msgstr "Les noms d'utilisateurs sont construits à partir du préfixe et du nombre. Par exemple, le réglage du préfixe mit à guest et la quantité de 3, cela créer les noms d'utilisateur suivant  guest1, guest2 et guest3. Les mots de passe sont aléatoirement créés."

# html/pfappserver/root/service/status.tt
msgid ""
"The web admin interface will no longer be accessible if you stop this "
"service."
msgstr "L'interface web d'administration ne sera plus accessible si vous arrêtez ce service."

# conf/documentation.conf (webservices.host)
msgid "The webservices host"
msgstr "Hôte des webservices"

# conf/documentation.conf (webservices.pass)
msgid "The webservices password"
msgstr "Le mot de passe pour les webservices"

# conf/documentation.conf (webservices.port)
msgid "The webservices port"
msgstr "Port des webservices"

# conf/documentation.conf (webservices.proto)
msgid "The webservices proto"
msgstr "Protocole des webservices"

# conf/documentation.conf (webservices.user)
msgid "The webservices user name"
msgstr "Nom d'utilisateur pour les webservices"

# html/pfappserver/root/graph/line.tt
# html/pfappserver/root/graph/pie.tt
msgid ""
"There's not enough data to generate this graph. Is PacketFence in "
"production?"
msgstr "Il n´y a pas assez de donnés pour générer ce graphique. Est ce que PacketFence est en production ?"

# conf/documentation.conf (captive_portal.network_detection_ip)
msgid ""
"This IP is used as the webserver who hosts the common/network-access-"
"detection.gif which is used to detect if network access was enabled. It "
"cannot be a domain name since it is used in registration or quarantine where"
" DNS is blackholed. It is recommended that you allow your users to reach "
"your PacketFence server and put your LAN's PacketFence IP. By default we "
"will make this reach PacketFence's website as an easy solution."
msgstr "Cette adresse IP héberge la détection d'accès réseau sur l´URI common/network-access-detection.gif. Il n'est pas possible d'utiliser un nom de domaine car celui-ci est capturé par PacketFence. Il est donc recommandé que vous autorisiez vos clients à accéder au site web de PacketFence."

# conf/documentation.conf (guests_admin_registration.default_access_duration)
msgid ""
"This is the default access duration value selected in the dropdown. The "
"value must be part of the above list of access duration choices."
msgstr "Il s'agit de la valeur par défaut de la durée d'accès sélectionnée dans la liste déroulante."

# html/pfappserver/lib/pfappserver/Form/Config/Authentication/Source/Email.pm
msgid ""
"This is the delay given to a guest who registered by email confirmation to "
"log into his email and click the activation link."
msgstr "Ceci est le délais qui permets à un invité enregistré par email de se connecter sur sa boite email et de valider le lien d´activation. "

# conf/documentation.conf (captive_portal.image_path)
msgid ""
"This is the path where the gif is on the webserver to detect if the network "
"accesshas been enabled."
msgstr "Ceci est le chemin d'accès pour l'emplacement du gif sur le serveur. Cette option permet de détecter si l'accès réseau a été activé."

# conf/documentation.conf (proxies)
msgid ""
"This section allows you to configure locally proxied content.  We typically "
"use this to proxy tools like Stinger rather than having to continually "
"download the latest version. Ex: tools/stinger.exe=<a "
"href=\"http://download.nai.com/products/mcafee-"
"avert/stinger.exe\">http://download.nai.com/products/mcafee-"
"avert/stinger.exe</a> The Stinger utility could then be accessed at <a "
"href=\"https://pfhostname/proxies/tools/stinger.exe.\">https://pfhostname/proxies/tools/stinger.exe.</a>"
msgstr "Cette section vous permet de configurer le contenu local du proxy. Nous utilisons généralement des outils de proxy comme Stinger plutôt que d'avoir à télécharger en permanence la dernière version.Ex:tools/stinger.exe=<a href=\"http://download.nai.com/products/mcafee-avert/stinger.exe>http://download.nai.com/products/mcafee-avert/stinger.exe</a> L´utilitaire Stinger peux maintenat étre accédé par <a href=\"https://pfhostname/proxies/tools/stinger.exe>https://pfhostname/proxies/tools/stinger.exe</a>"

# html/pfappserver/root/configurator/configuration.tt
msgid ""
"This step covers some basic configuration parameters required to have a "
"functional PacketFence installation."
msgstr "Cette section couvre des éléments basiques de configuration permettant d´avoir un serveur PacketFence fonctionnel."

# conf/documentation.conf (expire.node)
msgid ""
"Time before a node is removed due to inactivity. A value of 0d disables "
"expiration. example: node=90d"
msgstr "Période de temps pour laquelle on garde les noeuds dans la table nodes. Une valeur de 0d désactive l'expiration. Exemple: node = 90d"

# conf/documentation.conf (expire.iplog)
msgid ""
"Time which you would like to keep logs on IP/MAC information. A value of 0d "
"disables expiration.example:iplog=180d"
msgstr "Période de temps pour laquelle on garde le couple IP/MAC. Si la valeur est de 0d, ça désactive l'expiration. Exemple: iplog = 180d"

# conf/documentation.conf (expire.locationlog)
msgid ""
"Time which you would like to keep logs on location information. Please note "
"that this table should not become too big since it could degrade pfsetvlan "
"performance. A value of 0d disables expiration. example: locationlog=180d"
msgstr "Période de temps pour laquelle vous souhaitez conserver les journaux de localisation sur le serveur. Noter que cette table ne doit pas devenir trop grosse car cela pourrait dégrader les performances de pfsetvlan. Une valeur de 0d désactive l'expiration. Exemple: locationlog = 180d"

# conf/documentation.conf (expire.traplog)
msgid ""
"Time which you would like to keep logs on trap information A value of 0d "
"disables expiration. example: traplog=180d"
msgstr "Période de temps pour laquelle on garde les trappes dans la table traplog. Une valeur de 0d désactive l'expiration. Exemple: traplog=180d"

# html/pfappserver/root/admin/nodes.tt
# html/pfappserver/root/graph/dashboard.tt
# html/pfappserver/root/graph/report.tt
msgid "Today"
msgstr "Aujourd'hui"

# html/pfappserver/root/admin/reports.tt
msgid "Top 25 Bandwith Consumers"
msgstr "Top 25 des consommateurs de bande passante"

# html/pfappserver/lib/pfappserver/Controller/Graph.pm
msgid "Top Bandwidth Consumers"
msgstr "Top 25 des consommateurs de bande passante"

# html/pfappserver/lib/pfappserver/Form/Config/Switch.pm
msgid "Transport"
msgstr "Transport"

# html/pfappserver/root/admin/configuration.tt
msgid "Trapping"
msgstr "Trapping"

# conf/documentation.conf (network.rogue_dhcp_detection)
msgid ""
"Tries to identify Rogue DHCP Servers and triggers the 1100010 violation if "
"one is found. This feature is only available if the dhcpdetector is "
"activated."
msgstr "Essaie d'identifier les serveurs DHCP malicieux et déclenche la violation 1100010 si on en trouve. Cette fonction n'est disponible que si le détecteur de dhcp est activé."

# html/pfappserver/root/node/violations.tt
msgid "Trigger"
msgstr "Déclencher"

# html/pfappserver/lib/pfappserver/Form/Violation.pm
# html/pfappserver/root/violation/view.tt
msgid "Triggers"
msgstr "Déclencheurs"

# html/pfappserver/lib/pfappserver/Form/Config/FloatingDevice.pm
# html/pfappserver/root/config/floatingdevice/list.tt
msgid "Trunk Port"
msgstr "Port Trunk"

# html/pfappserver/lib/pfappserver/Form/Config/Switch.pm
# html/pfappserver/lib/pfappserver/Form/Interface.pm
# html/pfappserver/root/config/authentication.tt
# html/pfappserver/root/config/switch/list.tt
# html/pfappserver/root/interface/list.tt
msgid "Type"
msgstr "Type"

# html/pfappserver/root/admin/reports.tt
msgid "Types"
msgstr "Types"

# html/pfappserver/lib/pfappserver/Form/Config/Firewall_SSO.pm
# html/pfappserver/lib/pfappserver/Form/Config/Firewall_SSO/BarracudaNG.pm
# html/pfappserver/lib/pfappserver/Form/Config/Firewall_SSO/Checkpoint.pm
# html/pfappserver/lib/pfappserver/Form/Config/Firewall_SSO/FortiGate.pm
# html/pfappserver/lib/pfappserver/Form/Config/Firewall_SSO/PaloAlto.pm
msgid "UID type"
msgstr "Type de UID"

# conf/documentation.conf (billing.mirapay_currency options)
msgid "USD"
msgstr "USD"

# pf::admin_roles (Actions groups)
msgid "USERAGENTS"
msgstr "Useragents"

# pf::admin_roles (Actions)
msgid "USERAGENTS_READ"
msgstr "UserAgent - Lecture"

# pf::admin_roles (Actions groups)
msgid "USERS"
msgstr "Utilisateurs"

# pf::admin_roles (Actions)
msgid "USERS_CREATE"
msgstr "Utilisateurs - Créer"

# pf::admin_roles (Actions)
msgid "USERS_DELETE"
msgstr "Utilisateurs - Supprimer"

# pf::admin_roles (Actions groups)
# pf::admin_roles (Actions)
msgid "USERS_MARK_AS_SPONSOR"
msgstr "Utilisateurs - Défini en temps que sponsor"

# pf::admin_roles (Actions)
msgid "USERS_READ"
msgstr "Utilisateurs - Lecture"

# pf::admin_roles (Actions groups)
msgid "USERS_ROLES"
msgstr "Roles d'utilisateurs"

# pf::admin_roles (Actions)
msgid "USERS_ROLES_CREATE"
msgstr "Rôle utilisateurs - Créer"

# pf::admin_roles (Actions)
msgid "USERS_ROLES_DELETE"
msgstr "Rôle utilisateurs - Supprimer"

# pf::admin_roles (Actions)
msgid "USERS_ROLES_READ"
msgstr "Rôle utilisateurs - Lecture"

# pf::admin_roles (Actions)
msgid "USERS_ROLES_UPDATE"
msgstr "Rôle utilisateurs - Mise à jour"

# pf::admin_roles (Actions groups)
# pf::admin_roles (Actions)
msgid "USERS_SET_ACCESS_DURATION"
msgstr "Utilisateurs - Paramétrer la durée d'accès"

# pf::admin_roles (Actions groups)
# pf::admin_roles (Actions)
msgid "USERS_SET_ACCESS_LEVEL"
msgstr "Utilisateurs - Paramétrer le niveau d'accès"

# pf::admin_roles (Actions groups)
# pf::admin_roles (Actions)
msgid "USERS_SET_ROLE"
msgstr "Utilisateurs - Paramétrer le rôle"

# pf::admin_roles (Actions groups)
# pf::admin_roles (Actions)
msgid "USERS_SET_UNREG_DATE"
msgstr "Utilisateurs - Paramétrer la date de désenregistrement"

# pf::admin_roles (Actions groups)
msgid "USERS_SOURCES"
msgstr "Sources d'utilisateurs"

# pf::admin_roles (Actions)
msgid "USERS_SOURCES_CREATE"
msgstr "Sources utilisateurs - Créer"

# pf::admin_roles (Actions)
msgid "USERS_SOURCES_DELETE"
msgstr "Sources utilisateurs - Supprimer"

# pf::admin_roles (Actions)
msgid "USERS_SOURCES_READ"
msgstr "Sources utilisateurs - Lecture"

# pf::admin_roles (Actions)
msgid "USERS_SOURCES_UPDATE"
msgstr "Sources utilisateurs - Mise à jour"

# pf::admin_roles (Actions)
msgid "USERS_UPDATE"
msgstr "Utilisateurs - Mise à jour"

# html/pfappserver/root/config/wrix/search_form.tt
msgid "UTC Timezone"
msgstr "Fuseau horaire UTC"

# html/pfappserver/lib/pfappserver/Form/Config/ProfileCommon.pm
msgid ""
"Under most circumstances we can redirect the user to the URL he originally "
"intended to visit. However, you may prefer to force the captive portal to "
"redirect the user to the redirection URL."
msgstr "Dans la plupart des cas nous pouvons rediriger l´appareil sur l´URL originellement demandée. Cependant vous pourriez préférer forcer le portail captif à rediriger l´appareil sur une URL spécifique."

# html/pfappserver/lib/pfappserver/Controller/Admin.pm
# html/pfappserver/lib/pfappserver/Controller/Config/Authentication/Source.pm
msgid "Unexpected error. See server-side logs for details."
msgstr "Erreur inattendue. Regardez les journaux du serveurs pour plus de détails.  "

# pfappserver::Controller::Graph (graph type)
msgid "Unregistered Nodes"
msgstr "Nœuds non enregistrés"

# html/pfappserver/lib/pfappserver/Form/Node.pm
msgid "Unregistration"
msgstr "Désenregistrement "

# html/pfappserver/lib/pfappserver/Form/Node/Create/Import.pm
msgid "Unregistration Date"
msgstr "Date de désenregistrement"

# html/pfappserver/root/config/fingerprints/simple_search.tt
msgid "Update Fingerprints"
msgstr "Mis à jour des Fingerprints"

# html/pfappserver/root/config/macaddress/simple_search.tt
msgid "Update OUI Prefixes"
msgstr "Mis à jour des préfixes OUI"

# html/pfappserver/lib/pfappserver/Form/Config/Switch.pm
msgid "Uplinks"
msgstr "Lien montant"

# html/pfappserver/root/config/profile/files.tt
msgid "Upload"
msgstr "Upload"

# html/pfappserver/root/config/profile/files.tt
msgid "Upload failed"
msgstr "L'upload a échoué "

# html/pfappserver/lib/pfappserver/Form/Violation.pm
msgid ""
"Use a number above 1500000 if you want to be able to delete this violation "
"later."
msgstr "Utilisez un nombre au dessus de 1500000 si vous voulez êtres capables de pouvoir la supprimer plus tard."

# html/pfappserver/lib/pfappserver/Form/Config/Switch.pm
msgid ""
"Use instead this IP address for de-authentication requests. Normally used "
"for Wi-Fi only"
msgstr "Utilisez plutôt cette adresse IP pour la requête de désassociation . Normalement seulement utilisé pour le Wi-Fi."

# html/pfappserver/lib/pfappserver/Form/Config/Authentication/Source/Htpasswd.pm
# html/pfappserver/lib/pfappserver/Form/Config/Authentication/Source/Kerberos.pm
# html/pfappserver/lib/pfappserver/Form/Config/Authentication/Source/LDAP.pm
# html/pfappserver/lib/pfappserver/Form/Config/Authentication/Source/RADIUS.pm
msgid "Use stripped username returned by RADIUS to test the following rules."
msgstr "Utilise le nom d'utilisateur retourné par RADIUS pour essayer les règles suivantes."

# html/pfappserver/root/user/view.tt
msgid "User"
msgstr "Utilisateur"

# html/pfappserver/lib/pfappserver/Form/Node.pm
msgid "User Agent"
msgstr "User Agent"

# html/pfappserver/root/admin/configuration.tt
# html/pfappserver/root/config/useragents/simple_search.tt
msgid "User Agents"
msgstr "User Agents"

# html/pfappserver/lib/pfappserver/Form/Config/Switch.pm
msgid "User Name Read"
msgstr "Utilisateur pour la communauté en Lecture"

# html/pfappserver/lib/pfappserver/Form/Config/Switch.pm
msgid "User Name Trap"
msgstr "Nom d'utilisateur pour les Trappes"

# html/pfappserver/lib/pfappserver/Form/Config/Switch.pm
msgid "User Name Write"
msgstr "Utilisateur pour la communauté Ecriture"

# html/pfappserver/root/authentication/source/read.tt
msgid "User Sources"
msgstr "Sources utilisateur"

# html/pfappserver/root/admin/nodes.tt
msgid "User agent"
msgstr "User Agent"

# html/pfappserver/root/node/view.tt
msgid "User-Agent Information"
msgstr "Information du User-Agent"

# html/pfappserver/lib/pfappserver/Form/Config/Firewall_SSO/BarracudaNG.pm
# html/pfappserver/lib/pfappserver/Form/Config/Switch.pm
# html/pfappserver/lib/pfappserver/Form/User.pm
# html/pfappserver/lib/pfappserver/Form/User/Create/Import.pm
# html/pfappserver/lib/pfappserver/Form/User/Create/Single.pm
# html/pfappserver/root/admin/login.tt
# html/pfappserver/root/configurator/admin.tt
# html/pfappserver/root/configurator/database.tt
# html/pfappserver/root/user/list_password.tt
# html/pfappserver/root/user/print.tt
msgid "Username"
msgstr "Nom d'utilisateur"

# html/pfappserver/lib/pfappserver/Form/Config/Authentication/Source/LDAP.pm
msgid "Username Attribute"
msgstr "Attribut du nom d'utilisateur"

# html/pfappserver/lib/pfappserver/Form/User/Create/Multiple.pm
msgid "Username Prefix"
msgstr "Préfixe du nom d'utilisateur"

# conf/documentation.conf (database.user)
msgid ""
"Username of the account with access to the mysql database used by "
"PacketFence."
msgstr "Nom d'utilisateur du compte de la base de données mysql utilisée par PacketFence."

# conf/documentation.conf (scan.user)
msgid "Username to log into scanning engine with."
msgstr "Nom d'utilisateur pour se connecter au moteur d´analyse."

# html/pfappserver/root/admin/configuration.tt
# html/pfappserver/root/admin/users.tt
# html/pfappserver/root/admin/wrapper.tt
msgid "Users"
msgstr "Utilisateurs"

# pf::admin_roles (Actions groups)
msgid "VIOLATIONS"
msgstr "Violations"

# pf::admin_roles (Actions)
msgid "VIOLATIONS_CREATE"
msgstr "Violations - Créer"

# pf::admin_roles (Actions)
msgid "VIOLATIONS_DELETE"
msgstr "Violations - Supprimer"

# pf::admin_roles (Actions)
msgid "VIOLATIONS_READ"
msgstr "Violations - Lecture"

# pf::admin_roles (Actions)
msgid "VIOLATIONS_UPDATE"
msgstr "Violations - Mise à jour"

# html/pfappserver/lib/pfappserver/Form/Violation.pm
msgid "VLAN"
msgstr "VLAN"

# html/pfappserver/lib/pfappserver/Form/Interface/Create.pm
msgid "VLAN ID (must be a number bellow 4096)"
msgstr "VLAN ID (doit être un nombre inférieur à 4096)"

# html/pfappserver/root/configurator/enforcement.tt
msgid "VLAN enforcement"
msgstr "Contrôle par VLAN"

# html/pfappserver/lib/pfappserver/Form/Config/FloatingDevice.pm
msgid "VLAN in which PacketFence should put the port"
msgstr "VLAN ID dans lequel PacketFence doit mettre le port."

# html/pfappserver/lib/pfappserver/Form/Config/Switch.pm
msgid "Version"
msgstr "Version"

# html/pfappserver/lib/pfappserver/Form/Config/Switch.pm
msgid "Version Trap"
msgstr "Version des Traps"

# html/pfappserver/root/violation/preview.tt
# html/pfappserver/root/violation/view.tt
msgid "Violation"
msgstr "Violation"

# html/pfappserver/root/admin/nodes.tt
msgid "Violation name"
msgstr "Nom de la violation"

# html/pfappserver/lib/pfappserver/Form/Violation.pm
msgid "Violation to close"
msgstr "Violation a fermer"

# html/pfappserver/lib/pfappserver/Controller/Graph.pm
# html/pfappserver/root/admin/configuration.tt
# html/pfappserver/root/admin/reports.tt
# html/pfappserver/root/node/view.tt
# html/pfappserver/root/user/view.tt
# pfappserver::Controller::Graph (graph type)
msgid "Violations"
msgstr "Violations"

# html/pfappserver/lib/pfappserver/Form/Interface.pm
msgid "Virtual IP Address"
msgstr "IP Virtuel"

# html/pfappserver/lib/pfappserver/Form/Interface/Create.pm
msgid "Virtual LAN ID"
msgstr "ID du LAN virtuel"

# html/pfappserver/root/configurator/services.tt
msgid "Visit Administration Interface Now!"
msgstr "Accédez à l´interface d´administration maintenant !"

# html/pfappserver/lib/pfappserver/Form/Config/Switch.pm
msgid "VoIP"
msgstr "VoIP"

# html/pfappserver/lib/pfappserver/Form/Node.pm
msgid "Voice Over IP"
msgstr "Voix sur IP"

# html/pfappserver/lib/pfappserver/Form/Node/Create/Import.pm
msgid "Voice Over IP (yes/no)"
msgstr "Voix sur IP (oui/non)"

# html/pfappserver/root/config/wrix/search_form.tt
msgid "WEP Key"
msgstr "Clef WEP"

# html/pfappserver/root/config/wrix/search_form.tt
msgid "WEP Key Entry Method"
msgstr "Méthode d'entré de la clef WEP"

# html/pfappserver/root/config/wrix/search_form.tt
msgid "WEP Key Size"
msgstr "Taille de la clef WEP"

# conf/documentation.conf (alerting.wins_server)
msgid ""
"WINS server to resolve NetBIOS name of administrative workstation to IP "
"address."
msgstr "Serveur WINS pour résoudre le nom NetBIOS du poste de travail à l'aide de l'adresse IP."

# html/pfappserver/lib/pfappserver/Form/Config/Wrix.pm
msgid "WPA Enterprise"
msgstr "WPA Entreprise"

# html/pfappserver/lib/pfappserver/Form/Config/Wrix.pm
msgid "WPA2"
msgstr "WPA2"

# html/pfappserver/root/admin/configuration.tt
# html/pfappserver/root/config/wrix/index.tt
msgid "WRIX"
msgstr "WRIX"

# html/pfappserver/root/config/wrix/list.tt
msgid "WRIX Identifer"
msgstr "Identifiant WRIX"

# html/pfappserver/root/config/wrix/view.tt
msgid "WRIX Information"
msgstr "Information WRIX"

# html/pfappserver/root/admin/login.tt
# html/pfappserver/root/admin/wrapper.tt
# html/pfappserver/root/configurator/database.tt
# html/pfappserver/root/configurator/services.tt
# html/pfappserver/root/configurator/wrapper.tt
# html/pfappserver/root/service/status.tt
# html/pfappserver/root/user/print.tt
msgid "Warning!"
msgstr "Attention!"

# html/pfappserver/root/admin/configuration.tt
# html/pfappserver/root/config/switch/view.tt
msgid "Web Services"
msgstr "Webservices"

# conf/documentation.conf (guests_self_registration.guest_pid)
msgid ""
"What field should we assign to the pid of the guest? Defaults to email."
msgstr "Quel champ faut-il assigner aux PID des invités? Par défaut c'est email."

# html/pfappserver/root/graph/line.tt
# html/pfappserver/root/graph/pie.tt
msgid "What's going on?"
msgstr "Que ce passe t´il ?"

# conf/documentation.conf (captive_portal.status_only_on_production)
msgid ""
"When enabled the /status page will only be available on theproduction "
"network. By default this is disabled"
msgstr "Lorsqu'elle est activée la page /status ne sera disponible que sur le réseau de production. Par défaut cette option est désactivée"

# conf/documentation.conf (trapping.passthrough)
msgid ""
"When enabled, PacketFence uses pfdns if you defined <i>Passthroughs</i> or "
"Apache mod-proxy if you defined <i>Proxy passthroughs</i> to allow trapped "
"devices to reach web sites."
msgstr "Si activé, PacketFence autorisera les appareils pris au piège à atteindre les sites Web soit en utilisant pfdns si vous avez sélectionné <i>Passthroughs</i> ou Apache mod-proxy si vous avez sélectionné <i>Proxy passthroughs</i>.   "

# html/pfappserver/lib/pfappserver/Form/Config/ProfileCommon.pm
msgid ""
"When enabling the billing engine, all authentication sources bellow are "
"ignored."
msgstr "Si le module de facturation est activé, alors toutes les sources d´authentification en dessous seront ignorées."

# conf/documentation.conf (network.rogueinterval)
msgid ""
"When rogue DHCP server detection is enabled, this parameter defines how "
"often to email administrators.  With its default setting of 10, it will "
"email administrators the details of the previous 10 DHCP offers."
msgstr "Ce paramètre définit la fréquence d´envois d´alertes de détection de serveurs DHCP malicieux aux administrateurs. Avec un réglage de 10 par défaut, il enverra un courriel aux administrateurs pour les 10 derniers DHCPoffers."

# html/pfappserver/lib/pfappserver/Form/Violation.pm
msgid ""
"When selecting the <strong>close</strong> action, triggering the violation "
"will close this violation. This is an experimental workflow for Mobile "
"Device Management (MDM)."
msgstr "En sélectionnant l´action <strong>Fermer une violation</strong>, alors activer cette violation fermera la violation sélectionnée."

# html/pfappserver/lib/pfappserver/Form/Violation.pm
msgid ""
"When selecting the <strong>role</strong> action, triggering the violation "
"will change the node to this role."
msgstr "En sélectionnant l´action <strong>Appliquer un rôle</strong>, activer cette violation changera le rôle de l´appareil."

# conf/documentation.conf (network.dhcp_filter_by_message_types)
msgid ""
"Which dhcp message types are being listened by the pfdhcplistener.Do not "
"change unless you know what you are doing"
msgstr "Quel genre de messages dhcp sont écoutés par pfdhcplistener. Ne le changer pas sauf si vous savez ce que vous faites."

# conf/documentation.conf (scan.engine)
msgid "Which scan engine to use to perform client-side policy compliance."
msgstr "Quel analyseur utiliser pour appliquer les politiques coté client"

# html/pfappserver/lib/pfappserver/Form/Config/Provisioning.pm
msgid "Which violation should be raised when non compliance is detected"
msgstr "Quelle violation doit être appelée lorsque la non-conformité est détectée"

# html/pfappserver/lib/pfappserver/Form/Violation.pm
msgid "Whitelisted Roles"
msgstr "Rôles en liste blanche"

# html/pfappserver/lib/pfappserver/Form/Config/Authentication/Source/LDAP.pm
msgid "Will cache results of matching a rule"
msgstr "Mettre en cache les résultats d'une règle qui match"

# html/pfappserver/lib/pfappserver/Form/Violation.pm
msgid "Window"
msgstr "Fenêtre "

# pfappserver::Controller::Graph (graph type)
msgid "Wired Connections"
msgstr "Connexions Filaires"

# pfappserver::Controller::Graph (graph type)
msgid "Wireless Connections"
msgstr "Connexions sans fils"

# html/pfappserver/root/node/view.tt
msgid "Wireless SSID"
msgstr "SSID sans fil"

# html/pfappserver/root/config/switch/view.tt
msgid "With no condition, the inline mode will never be activated."
msgstr "En l'absence de conditions, le mode inline ne sera jamais activé."

# html/pfappserver/root/config/profile/captive-portal-settings.tt
msgid "With no language specified, all supported locales will be available."
msgstr "En l'absence de langue spécifiée, toutes les langues sont prises en charge."

# html/pfappserver/root/config/profile/captive-portal-settings.tt
msgid ""
"With no mandatory fields specified, the mandatory fields of the default "
"profile will be used."
msgstr "En l'absence de champs obligatoires spécifiés, les champs obligatoires du profil par défaut seront utilisés."

# html/pfappserver/root/config/profile/tab-content.tt
msgid ""
"With no provisioners specified, the provisioners of the default profile will"
" be used."
msgstr "si vous ne précisez pas de provisioners, les provisioners du profil par défaut seront utilisés."

# html/pfappserver/root/config/profile/tab-content.tt
msgid ""
"With no source specified, all internal and external sources will be used."
msgstr "En l'absence de source spécifiée, toutes les sources internes et externes seront utilisées."

# html/pfappserver/root/config/profile/tab-content.tt
msgid ""
"With no source specified, the sources of the default profile will be used."
msgstr "Si aucune source n'est spécifiée, les sources du profil par défaut seront utilisées."

# html/pfappserver/root/authentication/source/rule_read.tt
msgid "Without condition, this rule will act as a catch-all."
msgstr "Sans condition, cette règle agira comme un catch-all."

# html/pfappserver/lib/pfappserver/Controller/Admin.pm
msgid "Wrong username or password."
msgstr "Mauvais nom d´utilisateur ou mot de passe."

# html/pfappserver/lib/pfappserver/Form/Config/Realm.pm
msgid "You can add options in the realm definition"
msgstr "Vous pouvez ajouter des options dans la définition du Realm"

# html/pfappserver/lib/pfappserver/Controller/Admin.pm
msgid "You don't have the rights to perform this action."
msgstr "Vous n´avez pas les droits pour effectuer cette opération."

# html/pfappserver/lib/pfappserver/Controller/Admin.pm
msgid "You have been logged out."
msgstr "Vous avez été déconnecté."

# html/pfappserver/root/configurator/services.tt
msgid "You have successfully configured and launched PacketFence."
msgstr "Vous avez correctement configuré et lancé PacketFence,"

# html/pfappserver/lib/pfappserver/Controller/Configurator.pm
msgid "You must choose at least one enforcement mechanism."
msgstr "Vous devez choisir au moins un mode de fonctionnement."

# html/pfappserver/root/configurator/services.tt
msgid "You must complete all steps in order to start the services."
msgstr "Vous devez effectuer toutes les étapes pour démarrer les services."

# html/pfappserver/lib/pfappserver/Controller/Configurator.pm
msgid "You must specifiy a gateway address."
msgstr "Vous devez spécifier une adresse de routeur."

# html/pfappserver/lib/pfappserver/Form/Config/Firewall_SSO/BarracudaNG.pm
msgid "You must specify the password"
msgstr "Vous devez spécifier le mot de passe"

# html/pfappserver/lib/pfappserver/Form/Config/Firewall_SSO.pm
# html/pfappserver/lib/pfappserver/Form/Config/Firewall_SSO/FortiGate.pm
# html/pfappserver/lib/pfappserver/Form/Config/Firewall_SSO/PaloAlto.pm
msgid "You must specify the password or the key"
msgstr "Vous devez spécifier le mot de passe ou bien la clé"

# html/pfappserver/lib/pfappserver/Form/Config/Firewall_SSO/Checkpoint.pm
msgid "You must specify the radius shared secret"
msgstr "Vous devez spécifier le mot de passe de radius"

# html/pfappserver/root/configurator/services.tt
msgid ""
"You will now be redirected to the administration interface where you can "
"configure violations and monitor your new NAC."
msgstr "Vous allez maintenant être redirigé vers l´interface d´administration de PacketFence sur laquelle vous pourrez configurer vos violations et configurer votre nouveau NAC. "

# html/pfappserver/root/configurator/networks.tt
msgid "Your gateway IP address to access Internet."
msgstr "Votre adresse IP de la passerelle pour accéder à Internet."

# html/pfappserver/lib/pfappserver/Form/SavedSearch.pm
msgid ""
"Your saved search will appear in the menu on the left side of your screen."
msgstr "Votre recherche personnalisée va apparaître sur la gauche de votre écran. "

# html/pfappserver/lib/pfappserver/Controller/Admin.pm
msgid "Your session has expired."
msgstr "Votre session a expirée."

# html/pfappserver/root/admin/login.tt
msgid "Your username or email address"
msgstr "Votre nom d'utilisateur ou adresse email"

# pf::config (SoH Actions)
# pf::provisioner (Provisioners)
msgid "accept"
msgstr "Accepter"

# pf::config (VALID_TRIGGER_TYPES)
msgid "accounting"
msgstr "Gestion des comptes"

# pf::pfcmd::report (report_nodebandwidth)
msgid "acctinput"
msgstr "Entrée"

# pf::pfcmd::report (report_nodebandwidth)
msgid "acctoutput"
msgstr "Sortie"

# pf::pfcmd::report (report_nodebandwidth)
msgid "accttotal"
msgstr "Total"

# html/pfappserver/lib/pfappserver/Form/Field/Duration.pm
# pfappserver::Form::Field::Duration (Operators)
msgid "add"
msgstr "Ajouter"

# conf/documentation.conf
msgid "advanced"
msgstr "Avancé"

# conf/documentation.conf
msgid "advanced.pfcmd_error_color"
msgstr "Couleur en cas d'erreur"

# conf/documentation.conf
msgid "advanced.pfcmd_success_color"
msgstr "Couleur en cas de succès"

# conf/documentation.conf
msgid "advanced.pfcmd_warning_color"
msgstr "Couleur en cas d'avertissement"

# conf/documentation.conf
msgid "advanced.reevaluate_access_reasons"
msgstr "Réévaluation d'accès"

# conf/documentation.conf
msgid "alerting"
msgstr "Alerte"

# conf/documentation.conf
msgid "alerting.admin_netbiosname"
msgstr "Nom d'admin NetBIOS"

# conf/documentation.conf
msgid "alerting.emailaddr"
msgstr "Destinataire"

# conf/documentation.conf
msgid "alerting.fromaddr"
msgstr "Expéditeur"

# conf/documentation.conf
msgid "alerting.log"
msgstr "Log"

# conf/documentation.conf
msgid "alerting.smtpserver"
msgstr "Serveur SMTP"

# conf/documentation.conf
msgid "alerting.subjectprefix"
msgstr "Préfixe du sujet"

# conf/documentation.conf
msgid "alerting.wins_server"
msgstr "Serveur WINS"

# html/pfappserver/lib/pfappserver/Form/Config/Authentication/Rule.pm
# html/pfappserver/root/admin/nodes.tt
# html/pfappserver/root/config/wrix/search_form.tt
msgid "all"
msgstr "Tout"

# pf::config (Inline triggers)
msgid "always"
msgstr "Toujours"

# html/pfappserver/lib/pfappserver/Form/Field/ExtendedDuration.pm
msgid "and"
msgstr "et"

# pf::provisioner (Provisioners)
msgid "android"
msgstr "Android"

# html/pfappserver/root/admin/users.tt
# pfappserver::Form::Config::ProfileCommon (mandatory fields)
msgid "anniversary"
msgstr "Anniversaire"

# pf::config (SoH Classes)
msgid "antispyware"
<<<<<<< HEAD
msgstr ""

# pf::config (SoH Classes)
msgid "antivirus"
msgstr ""

# html/pfappserver/lib/pfappserver/Form/Authentication/Rule.pm
=======
msgstr "antispyware"

# pf::config (SoH Classes)
msgid "antivirus"
msgstr "antivirus"

# html/pfappserver/lib/pfappserver/Form/Config/Authentication/Rule.pm
>>>>>>> 252be42d
# html/pfappserver/root/admin/nodes.tt
# html/pfappserver/root/config/wrix/search_form.tt
msgid "any"
msgstr "Une des"

# html/pfappserver/root/admin/users.tt
# pfappserver::Form::Config::ProfileCommon (mandatory fields)
msgid "apartment_number"
msgstr "Numéro d´appartement"

# conf/documentation.conf (billing.gateway options)
msgid "authorize_net"
msgstr "Authorize.net"

# pf::config (SoH Classes)
msgid "auto-updates"
<<<<<<< HEAD
msgstr ""
=======
msgstr "mise à jour automatique"
>>>>>>> 252be42d

# pf::action (VIOLATION_ACTIONS)
msgid "autoreg_action"
msgstr "Enregistrer le nœud"

# conf/documentation.conf
msgid "billing"
msgstr "Facturation"

# conf/documentation.conf
msgid "billing.authorizenet_login"
msgstr "Nom d'utilisateur Authorize.net"

# conf/documentation.conf
msgid "billing.authorizenet_posturl"
msgstr "URL Authorize.net"

# conf/documentation.conf
msgid "billing.authorizenet_trankey"
msgstr "Clé Authorize.net"

# conf/documentation.conf
msgid "billing.gateway"
msgstr "Passerelle"

# conf/documentation.conf
msgid "billing.mirapay_currency"
msgstr "Devise de MiraPay"

# conf/documentation.conf
msgid "billing.mirapay_hash_password"
msgstr "Mot de passe de MiraPay"

# conf/documentation.conf
msgid "billing.mirapay_terminal_id"
msgstr "Identifiant du terminal MiraPay"

# conf/documentation.conf
msgid "billing.mirapay_terminal_id_group"
msgstr "Identifiant du groupe MiraPay"

# conf/documentation.conf
msgid "billing.mirapay_url"
msgstr "URL de MiraPay"

# html/pfappserver/root/admin/users.tt
# pfappserver::Form::Config::ProfileCommon (mandatory fields)
msgid "birthday"
msgstr "Anniversaire"

# conf/documentation.conf (advanced.pfcmd_error_color options)
# conf/documentation.conf (advanced.pfcmd_success_color options)
# conf/documentation.conf (advanced.pfcmd_warning_color options)
msgid "blue"
msgstr "bleu"

# html/pfappserver/root/admin/users.tt
# pfappserver::Form::Config::ProfileCommon (mandatory fields)
msgid "building_number"
msgstr "Numéro de batiment"

# html/pfappserver/root/node/view.tt
msgid "bytes"
msgstr "bytes"

# pf::pfcmd::report (report_nodebandwidth)
# pfappserver::Controller::Graph (nodebandwidth fields)
msgid "callingstationid"
msgstr "Adresse MAC"

# conf/documentation.conf
msgid "captive_portal"
msgstr "Portail captif"

# conf/documentation.conf
msgid "captive_portal.image_path"
msgstr "Chemin d'accès de IMG"

# conf/documentation.conf
msgid "captive_portal.loadbalancers_ip"
msgstr "Équilibreur de charge IP"

# conf/documentation.conf
msgid "captive_portal.network_detection"
msgstr "Détection réseau"

# conf/documentation.conf
msgid "captive_portal.network_detection_ip"
msgstr "IP"

# conf/documentation.conf
msgid "captive_portal.secure_redirect"
msgstr "Redirection sécurisée"

# conf/documentation.conf
msgid "captive_portal.status_only_on_production"
msgstr "Statut URI que sur le réseau de production"

# html/pfappserver/root/admin/users.tt
# pfappserver::Form::Config::ProfileCommon (mandatory fields)
msgid "cell_phone"
msgstr "Téléphone cellulaire"

# pf::action (VIOLATION_ACTIONS)
msgid "close_action"
msgstr "Fermer une violation"

# pf::Authentication::Source::ADSource (available_attributes)
# pf::Authentication::Source::LDAPSource (available_attributes)
msgid "cn"
msgstr "cn"

# pf::Authentication::Source (common_attributes)
msgid "computer_name"
msgstr "Nom de l'ordinateur"

# pf::Authentication::Source (common_attributes)
# pfappserver::Controller::Graph (connectiontype fields)
msgid "connection_type"
msgstr "Type de connexion"

# pfappserver::Controller::Graph (connectiontype fields)
msgid "connections"
msgstr "Connexions"

# pf::Authentication::constants (Conditions)
msgid "contains"
msgstr "contient"

# pfappserver::Controller::Graph (os fields)
msgid "count"
msgstr "Nombre"

# pf::Authentication::Source (common_attributes)
msgid "current_time"
msgstr "Heure actuelle"

# html/pfappserver/root/admin/users.tt
# pfappserver::Form::Config::ProfileCommon (mandatory fields)
msgid "custom_field_1"
msgstr "Champ personnalisé 1"

# html/pfappserver/root/admin/users.tt
# pfappserver::Form::Config::ProfileCommon (mandatory fields)
msgid "custom_field_2"
msgstr "Champ personnalisé 2"

# html/pfappserver/root/admin/users.tt
# pfappserver::Form::Config::ProfileCommon (mandatory fields)
msgid "custom_field_3"
msgstr "Champ personnalisé 3"

# html/pfappserver/root/admin/users.tt
# pfappserver::Form::Config::ProfileCommon (mandatory fields)
msgid "custom_field_4"
msgstr "Champ personnalisé 4"

# html/pfappserver/root/admin/users.tt
# pfappserver::Form::Config::ProfileCommon (mandatory fields)
msgid "custom_field_5"
msgstr "Champ personnalisé 5"

# html/pfappserver/root/admin/users.tt
# pfappserver::Form::Config::ProfileCommon (mandatory fields)
msgid "custom_field_6"
msgstr "Champ personnalisé 6"

# html/pfappserver/root/admin/users.tt
# pfappserver::Form::Config::ProfileCommon (mandatory fields)
msgid "custom_field_7"
msgstr "Champ personnalisé 7"

# html/pfappserver/root/admin/users.tt
# pfappserver::Form::Config::ProfileCommon (mandatory fields)
msgid "custom_field_8"
msgstr "Champ personnalisé 8"

# html/pfappserver/root/admin/users.tt
# pfappserver::Form::Config::ProfileCommon (mandatory fields)
msgid "custom_field_9"
msgstr "Champ personnalisé 9"

# conf/documentation.conf (advanced.pfcmd_error_color options)
# conf/documentation.conf (advanced.pfcmd_success_color options)
# conf/documentation.conf (advanced.pfcmd_warning_color options)
msgid "cyan"
msgstr "cyan"

# conf/documentation.conf
msgid "database"
msgstr "Base de Donées"

# conf/documentation.conf
msgid "database.db"
msgstr "Nom de la base de données"

# conf/documentation.conf
msgid "database.host"
msgstr "Nom de l'hôte"

# conf/documentation.conf
msgid "database.pass"
msgstr "Mot de passe"

# conf/documentation.conf
msgid "database.port"
msgstr "Port"

# conf/documentation.conf
msgid "database.user"
msgstr "Utilisateur"

# html/pfappserver/lib/pfappserver/Form/Field/Duration.pm
msgid "days"
msgstr "jours"

# html/pfappserver/root/config/profile/index.tt
msgid "default"
msgstr "défaut"

# html/pfappserver/root/interface/list.tt
msgid "default network:"
msgstr "réseau par défaut:"

# pf::provisioner (Provisioners)
msgid "deny"
msgstr "Refuser"

# pf::Authentication::Source::ADSource (available_attributes)
# pf::Authentication::Source::LDAPSource (available_attributes)
msgid "department"
msgstr "département"

# pfappserver::Controller::Graph (os fields)
msgid "description"
msgstr "Description"

# pf::config (VALID_TRIGGER_TYPES)
msgid "detect"
msgstr "Détecter"

# conf/documentation.conf (interface.type options)
msgid "dhcp-listener"
msgstr "écoute-dhcp"

# pf::pfcmd::report (SQL)
# pfappserver::Controller::Graph (osclassbandwidth fields)
msgid "dhcp_fingerprint"
msgstr "Classe de système d'exploitation"

# conf/documentation.conf (interface.type options)
msgid "dhcplistener"
msgstr "dhcplistener"

# conf/documentation.conf (captive_portal.network_detection options)
# conf/documentation.conf (captive_portal.secure_redirect options)
# conf/documentation.conf (captive_portal.status_only_on_production options)
# conf/documentation.conf (expire.httpd_admin options)
# conf/documentation.conf (expire.httpd_portal options)
# conf/documentation.conf (expire.ldap_auth options)
# conf/documentation.conf (guests_self_registration.preregistration options)
# conf/documentation.conf (inline.accounting options)
# conf/documentation.conf (inline.should_reauth_on_vlan_change options)
# conf/documentation.conf (network.dhcpdetector options)
# conf/documentation.conf (network.dhcpoption82logger options)
# conf/documentation.conf (network.rogue_dhcp_detection options)
# conf/documentation.conf (provisioning.autoconfig options)
# conf/documentation.conf (registration.device_registration options)
# conf/documentation.conf (scan.dot1x options)
# conf/documentation.conf (scan.registration options)
# conf/documentation.conf (services.dhcpd options)
# conf/documentation.conf (services.httpd_aaa options)
# conf/documentation.conf (services.httpd_admin options)
# conf/documentation.conf (services.httpd_mod_qos options)
# conf/documentation.conf
# (services.httpd_mod_qos_maximum_connections_per_device options)
# conf/documentation.conf (services.httpd_portal options)
# conf/documentation.conf (services.httpd_proxy options)
# conf/documentation.conf (services.httpd_webservices options)
# conf/documentation.conf (services.iptables options)
# conf/documentation.conf (services.memcached options)
# conf/documentation.conf (services.pfbandwidthd options)
# conf/documentation.conf (services.pfdhcplistener options)
# conf/documentation.conf (services.pfdns options)
# conf/documentation.conf (services.pfmon options)
# conf/documentation.conf (services.pfsetvlan options)
# conf/documentation.conf (services.radiusd options)
# conf/documentation.conf (services.snmptrapd options)
# conf/documentation.conf (services.snort options)
# conf/documentation.conf (services.suricata options)
# conf/documentation.conf (servicewatch.email options)
# conf/documentation.conf (servicewatch.restart options)
# conf/documentation.conf (trapping.detection options)
# conf/documentation.conf (trapping.interception_proxy options)
# conf/documentation.conf (trapping.passthrough options)
# conf/documentation.conf (trapping.registration options)
# conf/documentation.conf (trapping.wireless_ips options)
# conf/documentation.conf (vlan.closelocationlogonstop options)
# conf/documentation.conf (vlan.trap_limit options)
# pf::config (SoH Status)
msgid "disabled"
msgstr "désactivé"

# pf::Authentication::Source::ADSource (available_attributes)
# pf::Authentication::Source::LDAPSource (available_attributes)
msgid "displayName"
msgstr "displayName"

# pf::Authentication::Source::ADSource (available_attributes)
# pf::Authentication::Source::LDAPSource (available_attributes)
msgid "distinguishedName"
msgstr "distinguishedName"

# pf::Authentication::Source::ADSource (available_attributes)
# pf::Authentication::Source::LDAPSource (available_attributes)
msgid "eduPersonPrimaryAffiliation"
msgstr "eduPersonPrimaryAffiliation"

# conf/documentation.conf (guests_self_registration.guest_pid options)
# conf/documentation.conf (vlan.trap_limit_action options)
# html/pfappserver/root/admin/users.tt
# pfappserver::Form::Config::ProfileCommon (mandatory fields)
msgid "email"
msgstr "email"

# pf::action (VIOLATION_ACTIONS)
msgid "email_action"
msgstr "Envoyer un email"

# conf/documentation.conf (captive_portal.network_detection options)
# conf/documentation.conf (captive_portal.secure_redirect options)
# conf/documentation.conf (captive_portal.status_only_on_production options)
# conf/documentation.conf (expire.httpd_admin options)
# conf/documentation.conf (expire.httpd_portal options)
# conf/documentation.conf (expire.ldap_auth options)
# conf/documentation.conf (guests_self_registration.preregistration options)
# conf/documentation.conf (inline.accounting options)
# conf/documentation.conf (inline.should_reauth_on_vlan_change options)
# conf/documentation.conf (network.dhcpdetector options)
# conf/documentation.conf (network.dhcpoption82logger options)
# conf/documentation.conf (network.rogue_dhcp_detection options)
# conf/documentation.conf (provisioning.autoconfig options)
# conf/documentation.conf (registration.device_registration options)
# conf/documentation.conf (scan.dot1x options)
# conf/documentation.conf (scan.registration options)
# conf/documentation.conf (services.dhcpd options)
# conf/documentation.conf (services.httpd_aaa options)
# conf/documentation.conf (services.httpd_admin options)
# conf/documentation.conf (services.httpd_mod_qos options)
# conf/documentation.conf
# (services.httpd_mod_qos_maximum_connections_per_device options)
# conf/documentation.conf (services.httpd_portal options)
# conf/documentation.conf (services.httpd_proxy options)
# conf/documentation.conf (services.httpd_webservices options)
# conf/documentation.conf (services.iptables options)
# conf/documentation.conf (services.memcached options)
# conf/documentation.conf (services.pfbandwidthd options)
# conf/documentation.conf (services.pfdhcplistener options)
# conf/documentation.conf (services.pfdns options)
# conf/documentation.conf (services.pfmon options)
# conf/documentation.conf (services.pfsetvlan options)
# conf/documentation.conf (services.radiusd options)
# conf/documentation.conf (services.snmptrapd options)
# conf/documentation.conf (services.snort options)
# conf/documentation.conf (services.suricata options)
# conf/documentation.conf (servicewatch.email options)
# conf/documentation.conf (servicewatch.restart options)
# conf/documentation.conf (trapping.detection options)
# conf/documentation.conf (trapping.interception_proxy options)
# conf/documentation.conf (trapping.passthrough options)
# conf/documentation.conf (trapping.registration options)
# conf/documentation.conf (trapping.wireless_ips options)
# conf/documentation.conf (vlan.closelocationlogonstop options)
# conf/documentation.conf (vlan.trap_limit options)
# pf::config (SoH Status)
msgid "enabled"
msgstr "activé"

# pf::Authentication::constants (Conditions)
msgid "ends"
msgstr "fin"

# html/pfappserver/root/admin/nodes.tt
# html/pfappserver/root/admin/users.tt
# html/pfappserver/root/config/switch/list.tt
# html/pfappserver/root/config/wrix/search_form.tt
msgid "ends with"
msgstr "finit par"

# pf::action (VIOLATION_ACTIONS)
msgid "enforce_provisioning_action"
msgstr ""

# pf::Authentication::constants (Conditions)
msgid "equals"
msgstr "égal"

# conf/documentation.conf
msgid "expire"
msgstr "Expiration"

# conf/documentation.conf
msgid "expire.httpd_admin"
msgstr "Expiration des sessions d'admin"

# conf/documentation.conf
msgid "expire.httpd_portal"
msgstr "Expiration des sessions du portail"

# conf/documentation.conf
msgid "expire.iplog"
msgstr "Journaux IP/MAC"

# conf/documentation.conf
msgid "expire.ldap_auth"
msgstr "Expiration du cache d'authentification LDAP "

# conf/documentation.conf
msgid "expire.locationlog"
msgstr "Journaux des localisations"

# conf/documentation.conf
msgid "expire.node"
msgstr "Noeud"

# conf/documentation.conf
msgid "expire.traplog"
msgstr "Journaux des trappes"

# pf::config (SoH Classes)
msgid "firewall"
<<<<<<< HEAD
msgstr ""
=======
msgstr "Pare-feu"
>>>>>>> 252be42d

# html/pfappserver/root/admin/users.tt
# pfappserver::Form::Config::ProfileCommon (mandatory fields)
msgid "firstname"
msgstr "Nom"

# html/pfappserver/root/admin/users.tt
# pfappserver::Form::Config::ProfileCommon (mandatory fields)
msgid "gender"
msgstr "Genre"

# conf/documentation.conf
msgid "general"
msgstr "Général"

# conf/documentation.conf
msgid "general.dhcpservers"
msgstr "Serveurs DHCP"

# conf/documentation.conf
msgid "general.dnsservers"
msgstr "Serveurs DNS"

# conf/documentation.conf
msgid "general.domain"
msgstr "Domaine"

# conf/documentation.conf
msgid "general.hostname"
msgstr "Nom de la machine"

# conf/documentation.conf
msgid "general.memcached"
msgstr "Serveurs memcached"

# conf/documentation.conf
msgid "general.timezone"
msgstr "Fuseau horaire"

# pf::Authentication::Source::ADSource (available_attributes)
# pf::Authentication::Source::LDAPSource (available_attributes)
msgid "givenName"
msgstr "givenName"

# conf/documentation.conf (advanced.pfcmd_error_color options)
# conf/documentation.conf (advanced.pfcmd_success_color options)
# conf/documentation.conf (advanced.pfcmd_warning_color options)
msgid "green"
msgstr "vert"

# conf/documentation.conf
msgid "guests_admin_registration"
msgstr "Durée d´accès"

# conf/documentation.conf
msgid "guests_admin_registration.access_duration_choices"
msgstr "Choix des durées d'accès"

# conf/documentation.conf
msgid "guests_admin_registration.default_access_duration"
msgstr "Durée d'accès par défaut "

# conf/documentation.conf
msgid "guests_self_registration"
msgstr "Auto enregistrement"

# conf/documentation.conf
msgid "guests_self_registration.guest_pid"
msgstr "PID"

# conf/documentation.conf
msgid "guests_self_registration.preregistration"
msgstr "Préinscription"

# conf/documentation.conf
msgid "guests_self_registration.sponsorship_cc"
msgstr "Parainnage CC"

# conf/documentation.conf (interface.type options)
msgid "high-availability"
msgstr "haute-disponibilité "

# pf::Authentication::constants (Conditions)
msgid "higher"
msgstr "supérieur"

# pf::Authentication::constants (Conditions)
msgid "higher or equals"
msgstr "supérieur ou égal"

# html/pfappserver/lib/pfappserver/Form/Field/Duration.pm
msgid "hours"
msgstr "heures"

# html/pfappserver/lib/pfappserver/Form/Config/Provisioning/ibm.pm
# html/pfappserver/lib/pfappserver/Form/Config/Provisioning/opswat.pm
# html/pfappserver/lib/pfappserver/Form/Config/Provisioning/sepm.pm
# html/pfappserver/lib/pfappserver/Form/Config/Provisioning/symantec.pm
msgid "http"
msgstr "http"

# conf/documentation.conf (ports.aaa)
msgid "httpd listening port for AAA webservice"
msgstr "Port d'écoute d'httpd pour le webservice AAA"

# pf::provisioner (Provisioners)
msgid "ibm"
msgstr "IBM"

# conf/documentation.conf (interface.enforcement options)
# pf::config (Network types)
msgid "inline"
msgstr "Inline"

# conf/documentation.conf
msgid "inline.accounting"
msgstr "Accounting"

# conf/documentation.conf
msgid "inline.interfaceSNAT"
msgstr "Interface SNAT"

# conf/documentation.conf
msgid "inline.layer3_accounting_session_timeout"
msgstr "Délai de session d'Accounting"

# conf/documentation.conf
msgid "inline.layer3_accounting_sync_interval"
msgstr "Intervalle de synchronisation d'accounting"

# conf/documentation.conf
msgid "inline.ports_redirect"
msgstr "Redirection de ports"

# conf/documentation.conf
msgid "inline.should_reauth_on_vlan_change"
msgstr "Réautentifier le noeud"

# conf/documentation.conf (interface.enforcement options)
msgid "inlinel2"
msgstr "Inline niveau 2"

# conf/documentation.conf (interface.enforcement options)
msgid "inlinel3"
msgstr "Inline niveau 3"

# pf::config (SoH Status)
msgid "installed"
<<<<<<< HEAD
msgstr ""
=======
msgstr "Installé"
>>>>>>> 252be42d

# conf/documentation.conf
msgid "interface"
msgstr "interface"

# conf/documentation.conf
msgid "interface.enforcement"
msgstr "interface.enforcement"

# conf/documentation.conf
msgid "interface.ip"
msgstr "interface.ip"

# conf/documentation.conf
msgid "interface.mask"
msgstr "interface.mask"

# conf/documentation.conf
msgid "interface.type"
msgstr "interface.type"

# conf/documentation.conf (interface.type options)
# pf::config (VALID_TRIGGER_TYPES)
msgid "internal"
msgstr "Interne"

# html/pfappserver/root/admin/users.tt
msgid "ip_address"
msgstr "Adresse IP"

# html/pfappserver/root/admin/nodes.tt
# html/pfappserver/root/admin/users.tt
# html/pfappserver/root/config/switch/list.tt
# html/pfappserver/root/config/wrix/search_form.tt
# pf::Authentication::constants (Conditions)
msgid "is"
msgstr "est"

# pf::Authentication::constants (Conditions)
msgid "is after"
msgstr "est après"

# pf::Authentication::constants (Conditions)
msgid "is before"
msgstr "est avant"

# pf::Authentication::constants (Conditions)
msgid "is member of"
msgstr "est membre de "

# html/pfappserver/root/admin/nodes.tt
# html/pfappserver/root/admin/users.tt
# html/pfappserver/root/config/switch/list.tt
# html/pfappserver/root/config/wrix/search_form.tt
# pf::Authentication::constants (Conditions)
msgid "is not"
msgstr "n'est pas"

# html/pfappserver/lib/pfappserver/Form/SoH.pm
msgid "isnot"
<<<<<<< HEAD
msgstr ""
=======
msgstr "N'est pas"
>>>>>>> 252be42d

# html/pfappserver/root/admin/users.tt
# pfappserver::Form::Config::ProfileCommon (mandatory fields)
msgid "lang"
msgstr "Langue"

# html/pfappserver/root/admin/users.tt
# pfappserver::Form::Config::ProfileCommon (mandatory fields)
msgid "lastname"
msgstr "Prénom"

# pf::action (VIOLATION_ACTIONS)
msgid "log_action"
msgstr "Message de journalisation"

# pf::Authentication::constants (Conditions)
msgid "lower"
msgstr "inferieur"

# pf::Authentication::constants (Conditions)
msgid "lower or equals"
msgstr "inférieur ou égal"

# html/pfappserver/root/admin/users.tt
# pf::config (Inline triggers)
# pf::config (VALID_TRIGGER_TYPES)
msgid "mac"
msgstr "Adresse MAC"

# conf/documentation.conf (advanced.pfcmd_error_color options)
# conf/documentation.conf (advanced.pfcmd_success_color options)
# conf/documentation.conf (advanced.pfcmd_warning_color options)
msgid "magenta"
msgstr "magenta"

# pf::Authentication::Source::ADSource (available_attributes)
# pf::Authentication::Source::LDAPSource (available_attributes)
msgid "mail"
msgstr "Envoyer un courriel"

# html/pfappserver/root/user/view.tt
msgid "mail_btn"
msgstr "Envoyé un email"

# html/pfappserver/root/user/list_password.tt (options)
# html/pfappserver/root/user/view.tt
msgid "mail_loading"
msgstr "En cours d'envoi"

# conf/documentation.conf
msgid "maintenance"
msgstr "Maintenance"

# conf/documentation.conf
msgid "maintenance.acct_maintenance_interval"
msgstr "Interval de"

# conf/documentation.conf
msgid "maintenance.httpd_admin_cleanup_interval"
msgstr "maintenance.httpd_admin_intervalle_nettoyage"

# conf/documentation.conf
msgid "maintenance.httpd_portal_cleanup_interval"
msgstr "maintenance.httpd_portail_intervalle_nettoyage"

# conf/documentation.conf
msgid "maintenance.inline_accounting_maintenance_interval"
msgstr "maintenance.intervalle_maintenance_inline_accouting"

# conf/documentation.conf
msgid "maintenance.iplog_cleanup_batch"
msgstr "maintenance.iplog_entrées_nettoyage"

# conf/documentation.conf
msgid "maintenance.iplog_cleanup_interval"
msgstr "maintenance.iplog_intervalle_nettoyage"

# conf/documentation.conf
msgid "maintenance.iplog_cleanup_timeout"
msgstr ""

# conf/documentation.conf
msgid "maintenance.ldap_auth_cache_cleanup_interval"
msgstr "Intervalle du néttoyage du cache d'authentification LDAP "

# conf/documentation.conf
msgid "maintenance.locationlog_cleanup_batch"
msgstr "maintenance.locationlog_entrées_nettoyage"

# conf/documentation.conf
msgid "maintenance.locationlog_cleanup_interval"
msgstr "maintenance.locationlog_intervalle_nettoyage"

# conf/documentation.conf
msgid "maintenance.locationlog_cleanup_timeout"
msgstr ""

# conf/documentation.conf
msgid "maintenance.node_cleanup_interval"
msgstr "maintenance.neuds_entrées_nettoyage"

# conf/documentation.conf
msgid "maintenance.nodes_maintenance_interval"
msgstr "maintenance.neuds_intervalle_nettoyage"

# conf/documentation.conf
msgid "maintenance.provisioning_compliance_poll_interval"
msgstr ""

# conf/documentation.conf
msgid "maintenance.traplog_cleanup_interval"
msgstr "maintenance.traplog_intervalle_nettoyage"

# conf/documentation.conf
msgid "maintenance.violation_maintenance_batch"
msgstr ""

# conf/documentation.conf
msgid "maintenance.violation_maintenance_interval"
msgstr ""

# conf/documentation.conf
msgid "maintenance.violation_maintenance_timeout"
msgstr ""

# conf/documentation.conf (advanced.reevaluate_access_reasons options)
msgid "manage_deregister"
msgstr "manage_deregister"

# conf/documentation.conf (advanced.reevaluate_access_reasons options)
msgid "manage_register"
msgstr "manage_register"

# conf/documentation.conf (advanced.reevaluate_access_reasons options)
msgid "manage_vclose"
msgstr "manage_vclose"

# conf/documentation.conf (advanced.reevaluate_access_reasons options)
msgid "manage_vopen"
msgstr "manage_vopen"

# conf/documentation.conf (interface.type options)
msgid "managed"
msgstr "géré"

# conf/documentation.conf (interface.type options)
# pf::config (Network types)
msgid "management"
msgstr "Management"

# pf::Authentication::constants (Actions)
msgid "mark_as_sponsor"
msgstr "Marquer comme sponsor"

# html/pfappserver/root/admin/nodes.tt
# html/pfappserver/root/admin/users.tt
# html/pfappserver/root/config/switch/list.tt
# html/pfappserver/root/config/wrix/search_form.tt
msgid "matches"
msgstr "contient"

# pf::Authentication::constants (Conditions)
msgid "matches regexp"
msgstr "correspond à l'expression régulière"

# pf::Authentication::Source::ADSource (available_attributes)
# pf::Authentication::Source::LDAPSource (available_attributes)
msgid "memberOf"
msgstr "memberOf"

# pf::config (SoH Status)
msgid "microsoft"
<<<<<<< HEAD
msgstr ""
=======
msgstr "microsoft"
>>>>>>> 252be42d

# html/pfappserver/lib/pfappserver/Form/Field/Duration.pm
msgid "minutes"
msgstr "minutes"

# conf/documentation.conf (billing.gateway options)
msgid "mirapay"
msgstr "Mirapay"

# pf::provisioner (Provisioners)
msgid "mobileconfig"
msgstr "Appareils Apple"

# pf::provisioner (Provisioners)
msgid "mobileiron"
msgstr "MobileIron"

# pfappserver::Form::Config::ProfileCommon (mandatory fields)
msgid "mobileprovider"
msgstr "Opérateur téléphonique"

# conf/documentation.conf (interface.type options)
msgid "monitor"
msgstr "surveillance "

# html/pfappserver/lib/pfappserver/Form/Field/Duration.pm
msgid "months"
msgstr "mois"

# html/pfappserver/root/admin/users.tt
msgid "name"
msgstr "Nom"

# conf/documentation.conf (scan.engine options)
# pf::config (VALID_TRIGGER_TYPES)
msgid "nessus"
msgstr "Nessus"

# conf/documentation.conf
msgid "network"
msgstr "Réseau"

# conf/documentation.conf
msgid "network.dhcp_filter_by_message_types"
msgstr ""

# conf/documentation.conf
msgid "network.dhcpdetector"
msgstr "Détecteur DHCP"

# conf/documentation.conf
msgid "network.dhcpoption82logger"
msgstr "Option DHCP n° 82"

# conf/documentation.conf
msgid "network.interfaceSNAT"
msgstr "Interface SNAT"

# conf/documentation.conf
msgid "network.rogue_dhcp_detection"
msgstr "Serveur DHCP illégal"

# conf/documentation.conf
msgid "network.rogueinterval"
msgstr "Intervalle d'illégalité"

# html/pfappserver/root/admin/users.tt
# pfappserver::Form::Config::ProfileCommon (mandatory fields)
msgid "nickname"
msgstr "Surnom"

# conf/documentation.conf (node_import.voip options)
msgid "no"
msgstr "non"

# conf/documentation.conf
msgid "node_import"
msgstr "node_import"

# conf/documentation.conf
msgid "node_import.category"
msgstr "node_import.category"

# conf/documentation.conf
msgid "node_import.pid"
msgstr "node_import.pid"

# conf/documentation.conf
msgid "node_import.voip"
msgstr "node_import.voip"

# conf/documentation.conf (advanced.reevaluate_access_reasons options)
msgid "node_modify"
msgstr "noeud_modifié"

# pfappserver::Controller::Graph (ssid fields)
msgid "nodes"
msgstr "nœuds"

# conf/documentation.conf (scan.engine options)
# conf/documentation.conf (trapping.detection_engine options)
msgid "none"
msgstr "(Aucun)"

# html/pfappserver/root/admin/users.tt
msgid "notes"
msgstr "Notes"

# pf::config (SoH Status)
msgid "ok"
<<<<<<< HEAD
msgstr ""
=======
msgstr "ok"
>>>>>>> 252be42d

# conf/documentation.conf (scan.engine options)
# pf::config (VALID_TRIGGER_TYPES)
msgid "openvas"
msgstr "OpenVAS"

# pf::provisioner (Provisioners)
msgid "opswat"
msgstr "OPSWAT"

# html/pfappserver/root/admin/users.tt
# pfappserver::Form::Config::ProfileCommon (mandatory fields)
msgid "organization"
msgstr "Organisation"

# pf::config (VALID_TRIGGER_TYPES)
msgid "os"
msgstr "OS"

# pf::config (Network types)
msgid "other"
msgstr "Autre"

# pfappserver::Model::Node (availableStatus)
msgid "pending"
msgstr "en attente"

# pf::filter (Portal Profile Filters)
msgid "pf::profile::filter::connection_type"
msgstr "Type de connexion"

# pf::filter (Portal Profile Filters)
msgid "pf::profile::filter::network"
msgstr "Réseau"

# pf::filter (Portal Profile Filters)
msgid "pf::profile::filter::port"
msgstr "Port"

# pf::filter (Portal Profile Filters)
msgid "pf::profile::filter::realm"
msgstr "Realm"

# pf::filter (Portal Profile Filters)
msgid "pf::profile::filter::ssid"
msgstr "SSID"

# pf::filter (Portal Profile Filters)
msgid "pf::profile::filter::switch"
msgstr "Commutateur"

# pf::filter (Portal Profile Filters)
msgid "pf::profile::filter::switch_port"
msgstr "Port du commutateur"

# pf::filter (Portal Profile Filters)
msgid "pf::profile::filter::uri"
msgstr "URI"

# pf::filter (Portal Profile Filters)
msgid "pf::profile::filter::vlan"
msgstr "VLAN"

# conf/documentation.conf (advanced.reevaluate_access_reasons options)
msgid "pfcmd_vlan"
msgstr "pfcmd_vlan"

# conf/documentation.conf (guests_self_registration.guest_pid options)
# pfappserver::Form::Config::ProfileCommon (mandatory fields)
msgid "phone"
msgstr "Téléphone"

# pf::Authentication::Source::SMSSource (available_attributes)
msgid "phonenumber"
msgstr "Numéro de téléphone"

# html/pfappserver/root/node/view.tt
# pf::config (Inline triggers)
msgid "port"
msgstr "Port"

# conf/documentation.conf
msgid "ports"
msgstr "Ports"

# conf/documentation.conf
msgid "ports.aaa"
msgstr "ports.aaa"

# conf/documentation.conf
msgid "ports.admin"
msgstr "Admin"

# conf/documentation.conf
msgid "ports.soap"
msgstr "soap.ports"

# pf::Authentication::Source::ADSource (available_attributes)
# pf::Authentication::Source::LDAPSource (available_attributes)
msgid "postOfficeBox"
msgstr "postOfficeBox"

# pf::Switch::constants (Modes)
msgid "production"
msgstr "Production"

# pf::config (VALID_TRIGGER_TYPES)
msgid "provisioner"
msgstr "provisioner"

# conf/documentation.conf
msgid "provisioning"
msgstr "Approvisionner"

# conf/documentation.conf
msgid "provisioning.autoconfig"
msgstr "Auto-configurer"

# conf/documentation.conf
msgid "provisioning.category"
msgstr "Catégorie"

# conf/documentation.conf
msgid "provisioning.certificate"
msgstr "Certificat"

# conf/documentation.conf
msgid "provisioning.ssid"
msgstr "SSID"

# conf/documentation.conf
msgid "proxies"
msgstr "Proxies"

# conf/documentation.conf (advanced.pfcmd_error_color options)
# conf/documentation.conf (advanced.pfcmd_success_color options)
# conf/documentation.conf (advanced.pfcmd_warning_color options)
msgid "red"
msgstr "rouge"

# conf/documentation.conf (advanced.reevaluate_access_reasons options)
msgid "redir.cgi"
msgstr "redir.cgi"

# pfappserver::Model::Node (availableStatus)
msgid "reg"
msgstr "enregistré"

# conf/documentation.conf
# pf::Switch::constants (Modes)
msgid "registration"
msgstr "Enregistrement"

# conf/documentation.conf
msgid "registration.button_text"
msgstr "Texte du bouton"

# conf/documentation.conf
msgid "registration.device_registration"
msgstr "Rôle d'enregistrement"

# conf/documentation.conf
msgid "registration.device_registration_role"
msgstr "Rôle d'enregistrement de l'appareil"

# pf::config (SoH Actions)
msgid "reject"
<<<<<<< HEAD
msgstr ""
=======
msgstr "rejeté"
>>>>>>> 252be42d

# pf::action (VIOLATION_ACTIONS)
msgid "role_action"
msgstr "Assigner un rôle"

# html/pfappserver/root/admin/users.tt
# pfappserver::Form::Config::ProfileCommon (mandatory fields)
msgid "room_number"
msgstr "Numéro de chambre"

# html/pfappserver/root/interface/list.tt
msgid "routed networks:"
msgstr "réseaux routés"

# pf::Authentication::Source::ADSource (available_attributes)
msgid "sAMAccountName"
msgstr "sAMAccountName"

# pf::Authentication::Source::ADSource (available_attributes)
msgid "sAMAccountType"
msgstr "sAMAccountType"

# conf/documentation.conf
msgid "scan"
msgstr "Scan"

# conf/documentation.conf
msgid "scan.dot1x"
msgstr "802.1x"

# conf/documentation.conf
msgid "scan.dot1x_type"
msgstr "Types de 802.1x"

# conf/documentation.conf
msgid "scan.duration"
msgstr "Durée"

# conf/documentation.conf
msgid "scan.engine"
msgstr "Analyseur"

# conf/documentation.conf
msgid "scan.host"
msgstr "Hôte"

# conf/documentation.conf
msgid "scan.nessus_clientpolicy"
msgstr "Politique de scan Nessus"

# conf/documentation.conf
msgid "scan.nessus_port"
msgstr "Port Nessus"

# conf/documentation.conf
msgid "scan.openvas_configid"
msgstr "ID de Configuration OpenVAS"

# conf/documentation.conf
msgid "scan.openvas_port"
msgstr "Port OpenVAS"

# conf/documentation.conf
msgid "scan.openvas_reportformatid"
msgstr "OpenVAS"

# conf/documentation.conf
msgid "scan.pass"
msgstr "Mot de passe"

# conf/documentation.conf
msgid "scan.registration"
msgstr "Enregistrement"

# conf/documentation.conf
msgid "scan.user"
msgstr "Utilisateur"

# html/pfappserver/lib/pfappserver/Form/Field/Duration.pm
# html/pfappserver/root/node/view.tt
msgid "seconds"
msgstr "secondes"

# pf::config (SoH Classes)
msgid "security-updates"
<<<<<<< HEAD
msgstr ""
=======
msgstr "mise à jour de sécurité"
>>>>>>> 252be42d

# pf::provisioner (Provisioners)
msgid "sepm"
msgstr "Symantec Endpoint Protection Manager (SEPM)"

# conf/documentation.conf
msgid "services"
msgstr "Services"

# conf/documentation.conf
msgid "services.arp_binary"
msgstr "Emplacement de arp"

# conf/documentation.conf
msgid "services.dhcpd"
msgstr "dhcpd"

# conf/documentation.conf
msgid "services.dhcpd_binary"
msgstr "Emplacement de dhcpd"

# conf/documentation.conf
msgid "services.httpd_aaa"
msgstr "services.httpd_aaa"

# conf/documentation.conf
msgid "services.httpd_admin"
msgstr "httpd.admin"

# conf/documentation.conf
msgid "services.httpd_binary"
msgstr "Emplacement de httpd"

# conf/documentation.conf
msgid "services.httpd_mod_qos"
msgstr "QoS"

# conf/documentation.conf
msgid "services.httpd_mod_qos_maximum_connections_per_device"
msgstr "Maximum de connexions QoS"

# conf/documentation.conf
msgid "services.httpd_portal"
msgstr "httpd.portal"

# conf/documentation.conf
msgid "services.httpd_proxy"
msgstr "httpd.proxy"

# conf/documentation.conf
msgid "services.httpd_webservices"
msgstr "httpd.webservices"

# conf/documentation.conf
msgid "services.iptables"
msgstr "iptables"

# conf/documentation.conf
msgid "services.iptables_binary"
msgstr "Emplacement d´iptables"

# conf/documentation.conf
msgid "services.memcached"
msgstr "memcached"

# conf/documentation.conf
msgid "services.memcached_binary"
msgstr "Emplacement de memcached"

# conf/documentation.conf
msgid "services.memcached_max_item_size"
msgstr "taille des objets dans memcached"

# conf/documentation.conf
msgid "services.memcached_memory_usage"
msgstr "Mémoire allouée à memcached"

# conf/documentation.conf
msgid "services.pfbandwidthd"
msgstr "pfbandwidthd"

# conf/documentation.conf
msgid "services.pfdhcplistener"
msgstr "pfdhcplistener"

# conf/documentation.conf
msgid "services.pfdns"
msgstr "pfdns"

# conf/documentation.conf
msgid "services.pfmon"
msgstr "pfmon"

# conf/documentation.conf
msgid "services.pfsetvlan"
msgstr "pfsetvlan"

# conf/documentation.conf
msgid "services.radiusd"
msgstr "radiusd"

# conf/documentation.conf
msgid "services.radiusd_binary"
msgstr "Emplacement de radiusd"

# conf/documentation.conf
msgid "services.snmptrapd"
msgstr "snmptrapd"

# conf/documentation.conf
msgid "services.snmptrapd_binary"
msgstr "Emplacement de smtptrapd"

# conf/documentation.conf
msgid "services.snort"
msgstr "snort"

# conf/documentation.conf
msgid "services.snort_binary"
msgstr "Emplacement de snort"

# conf/documentation.conf
msgid "services.suricata"
msgstr "suricata"

# conf/documentation.conf
msgid "services.suricata_binary"
msgstr "Emplacement de suricata"

# conf/documentation.conf
msgid "servicewatch"
msgstr "Monitoring des services"

# conf/documentation.conf
msgid "servicewatch.email"
msgstr "Envoyer un courriel"

# conf/documentation.conf
msgid "servicewatch.restart"
msgstr "Redémarrer"

# pf::Authentication::constants (Actions)
msgid "set_access_duration"
msgstr "Paramétrer la durée d'accès"

# pf::Authentication::constants (Actions)
msgid "set_access_level"
msgstr "Paramétrer le niveau d'accès"

# pf::Authentication::constants (Actions)
msgid "set_role"
msgstr "Assigner un rôle"

# pf::Authentication::constants (Actions)
msgid "set_unreg_date"
msgstr "Paramétrer la date de désenregistrement"

# conf/documentation.conf (vlan.trap_limit_action options)
msgid "shut"
msgstr "désactiver"

# pf::Authentication::Source::ADSource (available_attributes)
# pf::Authentication::Source::LDAPSource (available_attributes)
msgid "sn"
msgstr "sn"

# conf/documentation.conf (trapping.detection_engine options)
msgid "snort"
msgstr "snort"

# pf::config (VALID_TRIGGER_TYPES)
msgid "soh"
msgstr "Filtres SOH"

# html/pfappserver/root/admin/users.tt
msgid "sponsor"
msgstr "Sponsor"

# pfappserver::Form::Config::ProfileCommon (mandatory fields)
msgid "sponsor_email"
msgstr "Email du sponsor"

# pf::config (Inline triggers)
# pfappserver::Controller::Graph (ssid fields)
msgid "ssid"
msgstr "SSID du réseau sans-fil"

# pf::Authentication::constants (Conditions)
msgid "starts"
msgstr "commence"

# html/pfappserver/root/admin/nodes.tt
# html/pfappserver/root/admin/users.tt
# html/pfappserver/root/config/switch/list.tt
# html/pfappserver/root/config/wrix/search_form.tt
msgid "starts with"
msgstr "commence par"

# html/pfappserver/lib/pfappserver/Form/Field/Duration.pm
# pfappserver::Form::Field::Duration (Operators)
msgid "subtract"
msgstr "soustraire"

# conf/documentation.conf (trapping.detection_engine options)
msgid "suricata"
msgstr "suricata"

# pf::provisioner (Provisioners)
msgid "symantec"
msgstr "Symantec App Center"

# html/pfappserver/root/admin/users.tt
msgid "telephone"
msgstr "Téléphone"

# pf::Switch::constants (Modes)
msgid "testing"
msgstr "Test"

# html/pfappserver/root/admin/users.tt
# pfappserver::Form::Config::ProfileCommon (mandatory fields)
msgid "title"
msgstr "Titre"

# pf::action (VIOLATION_ACTIONS)
msgid "trap_action"
msgstr "Pièger"

# conf/documentation.conf
msgid "trapping"
msgstr "Trapping"

# conf/documentation.conf
msgid "trapping.detection"
msgstr "Détection"

# conf/documentation.conf
msgid "trapping.detection_engine"
msgstr "Outils de détection"

# conf/documentation.conf
msgid "trapping.interception_proxy"
msgstr "Interception de proxy"

# conf/documentation.conf
msgid "trapping.interception_proxy_port"
msgstr "Port d'interception du proxy"

# conf/documentation.conf
msgid "trapping.passthrough"
msgstr "Passthrough"

# conf/documentation.conf
msgid "trapping.passthroughs"
msgstr "Passthroughs"

# conf/documentation.conf
msgid "trapping.proxy_passthroughs"
msgstr "Proxy Passthroughs"

# conf/documentation.conf
msgid "trapping.range"
msgstr "Plage d'adressage"

# conf/documentation.conf
msgid "trapping.redirtimer"
msgstr "Delais de redirection"

# conf/documentation.conf
msgid "trapping.registration"
msgstr "Enregistrement"

# conf/documentation.conf
msgid "trapping.wait_for_redirect"
msgstr "Délai de redirection"

# conf/documentation.conf
msgid "trapping.whitelist"
msgstr "Liste blanche"

# conf/documentation.conf
msgid "trapping.wireless_ips"
msgstr "IPS sans-fil"

# conf/documentation.conf
msgid "trapping.wireless_ips_threshold"
msgstr "Seuil IPS sans-fil"

# pf::Authentication::Source::ADSource (available_attributes)
# pf::Authentication::Source::LDAPSource (available_attributes)
msgid "uid"
msgstr "uid"

# pfappserver::Model::Node (availableStatus)
msgid "unreg"
msgstr "non enregistré"

# pf::action (VIOLATION_ACTIONS)
msgid "unreg_action"
msgstr "Désenregistrer le noeud"

# pf::config (SoH Status)
msgid "up2date"
<<<<<<< HEAD
msgstr ""
=======
msgstr "à jour"
>>>>>>> 252be42d

# pf::Authentication::Source::ADSource (available_attributes)
msgid "userAccountControl"
msgstr "userAccountControl"

# pf::Authentication::Source::EmailSource (available_attributes)
# pf::Authentication::Source::SponsorEmailSource (available_attributes)
msgid "user_email"
msgstr "user_email"

# pf::config (VALID_TRIGGER_TYPES)
msgid "useragent"
msgstr "UserAgent"

# html/pfappserver/root/admin/users.tt
# pf::Authentication::Source::BlackholeSource (available_attributes)
# pf::Authentication::Source::ChainedSource (available_attributes)
# pf::Authentication::Source::FacebookSource (available_attributes)
# pf::Authentication::Source::GithubSource (available_attributes)
# pf::Authentication::Source::GoogleSource (available_attributes)
# pf::Authentication::Source::HtpasswdSource (available_attributes)
# pf::Authentication::Source::KerberosSource (available_attributes)
# pf::Authentication::Source::LinkedInSource (available_attributes)
# pf::Authentication::Source::NullSource (available_attributes)
# pf::Authentication::Source::OAuthSource (available_attributes)
# pf::Authentication::Source::RADIUSSource (available_attributes)
# pf::Authentication::Source::WindowsLiveSource (available_attributes)
msgid "username"
msgstr "nom d'utilisateur"

# pf::config (VALID_TRIGGER_TYPES)
msgid "vendormac"
msgstr "Constructeur MAC"

# pf::config (SoH Actions)
msgid "violation"
<<<<<<< HEAD
msgstr ""
=======
msgstr "Violation"
>>>>>>> 252be42d

# conf/documentation.conf (advanced.reevaluate_access_reasons options)
msgid "violation_add"
msgstr "ajout_violation"

# conf/documentation.conf (advanced.reevaluate_access_reasons options)
msgid "violation_delete"
msgstr "supprimer_violation"

# conf/documentation.conf (advanced.reevaluate_access_reasons options)
msgid "violation_modify"
msgstr "modifier_violation"

# conf/documentation.conf (interface.enforcement options)
msgid "vlan"
msgstr "SNMP"

# pf::config (Network types)
msgid "vlan-isolation"
msgstr "Isolation"

# pf::config (Network types)
msgid "vlan-registration"
msgstr "Enregistrement"

# conf/documentation.conf
msgid "vlan.bounce_duration"
msgstr "Durée d'accès"

# conf/documentation.conf
msgid "vlan.closelocationlogonstop"
msgstr "Fermer sur arrêt"

# conf/documentation.conf
msgid "vlan.nbtraphandlerthreads"
msgstr "Nombre de processus du gestionnaire"

# conf/documentation.conf
msgid "vlan.nbtrapparserthreads"
msgstr "Nombre de processus de l'analyseur syntaxique "

# conf/documentation.conf
msgid "vlan.trap_limit"
msgstr "Limite de trappes"

# conf/documentation.conf
msgid "vlan.trap_limit_action"
msgstr "Action limite de trapping"

# conf/documentation.conf
msgid "vlan.trap_limit_threshold"
msgstr "Seuil limite de  trapping"

# conf/documentation.conf
msgid "webservices"
msgstr "Webservices"

# conf/documentation.conf
msgid "webservices.aaa_port"
msgstr "AAA Port"

# conf/documentation.conf
msgid "webservices.host"
msgstr "Hôte"

# conf/documentation.conf
msgid "webservices.pass"
msgstr "Mot de passe"

# conf/documentation.conf
msgid "webservices.port"
msgstr "Port"

# conf/documentation.conf
msgid "webservices.proto"
msgstr "Protocole"

# conf/documentation.conf
msgid "webservices.user"
msgstr "Nom d'utilisateur"

# html/pfappserver/lib/pfappserver/Form/Field/Duration.pm
msgid "weeks"
msgstr "semaines"

# pf::provisioner (Provisioners)
msgid "windows"
msgstr "windows"

# pf::action (VIOLATION_ACTIONS)
msgid "winpopup_action"
msgstr "Message contextuel de Windows"

# html/pfappserver/root/admin/users.tt
# pfappserver::Form::Config::ProfileCommon (mandatory fields)
msgid "work_phone"
msgstr "Téléphone professionel"

# html/pfappserver/lib/pfappserver/Form/Field/Duration.pm
msgid "years"
msgstr "années"

# conf/documentation.conf (advanced.pfcmd_error_color options)
# conf/documentation.conf (advanced.pfcmd_success_color options)
# conf/documentation.conf (advanced.pfcmd_warning_color options)
msgid "yellow"
msgstr "jaune"

# conf/documentation.conf (node_import.voip options)
msgid "yes"
msgstr "oui"

# html/pfappserver/root/config/profile/files.tt
msgid "{percent}% of {total_size}"
msgstr "{percent}% de {total_size}"<|MERGE_RESOLUTION|>--- conflicted
+++ resolved
@@ -14,13 +14,8 @@
 msgstr ""
 "Project-Id-Version: PacketFence\n"
 "POT-Creation-Date: YEAR-MO-DA HO:MI+ZONE\n"
-<<<<<<< HEAD
-"PO-Revision-Date: 2014-11-10 14:39+0000\n"
-"Last-Translator: oeufdure <fdurand@inverse.ca>\n"
-=======
 "PO-Revision-Date: 2015-02-04 21:42+0000\n"
 "Last-Translator: lzammit <lzammit@inverse.ca>\n"
->>>>>>> 252be42d
 "Language-Team: French (http://www.transifex.com/projects/p/packetfence/language/fr/)\n"
 "MIME-Version: 1.0\n"
 "Content-Type: text/plain; charset=UTF-8\n"
@@ -228,13 +223,10 @@
 # html/pfappserver/root/config/firewall_sso/index.tt
 msgid "Add Firewall"
 msgstr "Ajouter un Pare-feux"
-<<<<<<< HEAD
-=======
 
 # html/pfappserver/root/config/realm/index.tt
 msgid "Add Realm"
 msgstr "Ajouter un domaine (REALM)"
->>>>>>> 252be42d
 
 # html/pfappserver/root/interface/list.tt
 msgid "Add VLAN"
@@ -629,13 +621,10 @@
 # html/pfappserver/lib/pfappserver/Form/Config/Provisioning/mobileconfig.pm
 msgid "Certificate"
 msgstr "Certificat"
-<<<<<<< HEAD
-=======
 
 # pf::firewallsso (Firewall SSO)
 msgid "Checkpoint"
 msgstr "Checkpoint"
->>>>>>> 252be42d
 
 # html/pfappserver/lib/pfappserver/Form/Config/Authentication/Source/LDAP.pm
 msgid "Children"
@@ -1202,13 +1191,10 @@
 # html/pfappserver/root/config/provisioning/index.tt
 msgid "Delete Provisioning Entry"
 msgstr "Supprimer l´entrée de l´approvisionneur"
-<<<<<<< HEAD
-=======
 
 # html/pfappserver/root/config/realm/index.tt
 msgid "Delete Realm"
 msgstr "Supprimer le Realm"
->>>>>>> 252be42d
 
 # html/pfappserver/root/roles/index.tt
 msgid "Delete Role"
@@ -5148,15 +5134,6 @@
 
 # pf::config (SoH Classes)
 msgid "antispyware"
-<<<<<<< HEAD
-msgstr ""
-
-# pf::config (SoH Classes)
-msgid "antivirus"
-msgstr ""
-
-# html/pfappserver/lib/pfappserver/Form/Authentication/Rule.pm
-=======
 msgstr "antispyware"
 
 # pf::config (SoH Classes)
@@ -5164,7 +5141,6 @@
 msgstr "antivirus"
 
 # html/pfappserver/lib/pfappserver/Form/Config/Authentication/Rule.pm
->>>>>>> 252be42d
 # html/pfappserver/root/admin/nodes.tt
 # html/pfappserver/root/config/wrix/search_form.tt
 msgid "any"
@@ -5181,11 +5157,7 @@
 
 # pf::config (SoH Classes)
 msgid "auto-updates"
-<<<<<<< HEAD
-msgstr ""
-=======
 msgstr "mise à jour automatique"
->>>>>>> 252be42d
 
 # pf::action (VIOLATION_ACTIONS)
 msgid "autoreg_action"
@@ -5617,11 +5589,7 @@
 
 # pf::config (SoH Classes)
 msgid "firewall"
-<<<<<<< HEAD
-msgstr ""
-=======
 msgstr "Pare-feu"
->>>>>>> 252be42d
 
 # html/pfappserver/root/admin/users.tt
 # pfappserver::Form::Config::ProfileCommon (mandatory fields)
@@ -5770,11 +5738,7 @@
 
 # pf::config (SoH Status)
 msgid "installed"
-<<<<<<< HEAD
-msgstr ""
-=======
 msgstr "Installé"
->>>>>>> 252be42d
 
 # conf/documentation.conf
 msgid "interface"
@@ -5835,11 +5799,7 @@
 
 # html/pfappserver/lib/pfappserver/Form/SoH.pm
 msgid "isnot"
-<<<<<<< HEAD
-msgstr ""
-=======
 msgstr "N'est pas"
->>>>>>> 252be42d
 
 # html/pfappserver/root/admin/users.tt
 # pfappserver::Form::Config::ProfileCommon (mandatory fields)
@@ -6012,11 +5972,7 @@
 
 # pf::config (SoH Status)
 msgid "microsoft"
-<<<<<<< HEAD
-msgstr ""
-=======
 msgstr "microsoft"
->>>>>>> 252be42d
 
 # html/pfappserver/lib/pfappserver/Form/Field/Duration.pm
 msgid "minutes"
@@ -6127,11 +6083,7 @@
 
 # pf::config (SoH Status)
 msgid "ok"
-<<<<<<< HEAD
-msgstr ""
-=======
 msgstr "ok"
->>>>>>> 252be42d
 
 # conf/documentation.conf (scan.engine options)
 # pf::config (VALID_TRIGGER_TYPES)
@@ -6299,11 +6251,7 @@
 
 # pf::config (SoH Actions)
 msgid "reject"
-<<<<<<< HEAD
-msgstr ""
-=======
 msgstr "rejeté"
->>>>>>> 252be42d
 
 # pf::action (VIOLATION_ACTIONS)
 msgid "role_action"
@@ -6389,11 +6337,7 @@
 
 # pf::config (SoH Classes)
 msgid "security-updates"
-<<<<<<< HEAD
-msgstr ""
-=======
 msgstr "mise à jour de sécurité"
->>>>>>> 252be42d
 
 # pf::provisioner (Provisioners)
 msgid "sepm"
@@ -6697,11 +6641,7 @@
 
 # pf::config (SoH Status)
 msgid "up2date"
-<<<<<<< HEAD
-msgstr ""
-=======
 msgstr "à jour"
->>>>>>> 252be42d
 
 # pf::Authentication::Source::ADSource (available_attributes)
 msgid "userAccountControl"
@@ -6738,11 +6678,7 @@
 
 # pf::config (SoH Actions)
 msgid "violation"
-<<<<<<< HEAD
-msgstr ""
-=======
 msgstr "Violation"
->>>>>>> 252be42d
 
 # conf/documentation.conf (advanced.reevaluate_access_reasons options)
 msgid "violation_add"
